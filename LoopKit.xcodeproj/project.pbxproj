--- conflicted
+++ resolved
@@ -209,13 +209,6 @@
 		43BA7162201E490D0058961E /* ErrorBackgroundView.swift in Sources */ = {isa = PBXBuildFile; fileRef = 43D8FEEF1C7294E90073BE78 /* ErrorBackgroundView.swift */; };
 		43BA7163201E490D0058961E /* InsulinDeliveryTableViewController.swift in Sources */ = {isa = PBXBuildFile; fileRef = 4302F4DC1D4DCED000F0FCAF /* InsulinDeliveryTableViewController.swift */; };
 		43BA7164201E49130058961E /* InsulinKit.storyboard in Resources */ = {isa = PBXBuildFile; fileRef = 43D8FEED1C7294E90073BE78 /* InsulinKit.storyboard */; };
-<<<<<<< HEAD
-		43BA7165201E49180058961E /* UIAlertController.swift in Sources */ = {isa = PBXBuildFile; fileRef = 43460F812002E1360030C0E3 /* UIAlertController.swift */; };
-=======
-		43BA7166201E49220058961E /* CarbAbsorptionInputCell.swift in Sources */ = {isa = PBXBuildFile; fileRef = 43F137281EDF9B310048468C /* CarbAbsorptionInputCell.swift */; };
-		43BA7167201E49220058961E /* CarbAbsorptionInputController.swift in Sources */ = {isa = PBXBuildFile; fileRef = 432711351EDE7C8700171F6A /* CarbAbsorptionInputController.swift */; };
-		43BA7168201E49220058961E /* CarbAbsorptionInputHeaderView.swift in Sources */ = {isa = PBXBuildFile; fileRef = 43F1372A1EDF9B500048468C /* CarbAbsorptionInputHeaderView.swift */; };
->>>>>>> 797a4fff
 		43BA7169201E49220058961E /* CarbEntryEditViewController.swift in Sources */ = {isa = PBXBuildFile; fileRef = 43D8FE561C7291D80073BE78 /* CarbEntryEditViewController.swift */; };
 		43BA716A201E49220058961E /* CarbEntryTableViewController.swift in Sources */ = {isa = PBXBuildFile; fileRef = 43D8FE571C7291D80073BE78 /* CarbEntryTableViewController.swift */; };
 		43BA716B201E49220058961E /* CarbEntryValidationNavigationDelegate.swift in Sources */ = {isa = PBXBuildFile; fileRef = 2FD1A6AF1E4A76CC0042EF39 /* CarbEntryValidationNavigationDelegate.swift */; };
@@ -314,8 +307,25 @@
 		7D68A9AE1FE0A3D000522C49 /* Localizable.strings in Resources */ = {isa = PBXBuildFile; fileRef = 7D68A9B01FE0A3D000522C49 /* Localizable.strings */; };
 		7D68A9B81FE0A3D100522C49 /* InfoPlist.strings in Resources */ = {isa = PBXBuildFile; fileRef = 7D68A9BA1FE0A3D100522C49 /* InfoPlist.strings */; };
 		7D68A9C21FE0A3D200522C49 /* InfoPlist.strings in Resources */ = {isa = PBXBuildFile; fileRef = 7D68A9C41FE0A3D200522C49 /* InfoPlist.strings */; };
-<<<<<<< HEAD
 		891444E2221A4E01007E96CB /* CombinedTableViewCell.swift in Sources */ = {isa = PBXBuildFile; fileRef = 891444E1221A4E01007E96CB /* CombinedTableViewCell.swift */; };
+		892A5D9A2231E0E4008961AB /* SettingsNavigationViewController.swift in Sources */ = {isa = PBXBuildFile; fileRef = 892A5D992231E0E3008961AB /* SettingsNavigationViewController.swift */; };
+		892A5D9C2231E118008961AB /* UIAlertController.swift in Sources */ = {isa = PBXBuildFile; fileRef = 892A5D9B2231E118008961AB /* UIAlertController.swift */; };
+		892A5D9E2231E122008961AB /* StateColorPalette.swift in Sources */ = {isa = PBXBuildFile; fileRef = 892A5D9D2231E122008961AB /* StateColorPalette.swift */; };
+		892A5DA02231E130008961AB /* CompletionNotifying.swift in Sources */ = {isa = PBXBuildFile; fileRef = 892A5D9F2231E12F008961AB /* CompletionNotifying.swift */; };
+		892A5DA22231E137008961AB /* HUDProvider.swift in Sources */ = {isa = PBXBuildFile; fileRef = 892A5DA12231E136008961AB /* HUDProvider.swift */; };
+		892A5DA82231E15D008961AB /* BasalScheduleEntryTableViewCell.xib in Resources */ = {isa = PBXBuildFile; fileRef = 892A5DA32231E15D008961AB /* BasalScheduleEntryTableViewCell.xib */; };
+		892A5DA92231E15D008961AB /* BasalScheduleEntryTableViewCell.swift in Sources */ = {isa = PBXBuildFile; fileRef = 892A5DA42231E15D008961AB /* BasalScheduleEntryTableViewCell.swift */; };
+		892A5DAA2231E15D008961AB /* BatteryLevelHUDView.xib in Resources */ = {isa = PBXBuildFile; fileRef = 892A5DA52231E15D008961AB /* BatteryLevelHUDView.xib */; };
+		892A5DAB2231E15D008961AB /* BaseHUDView.swift in Sources */ = {isa = PBXBuildFile; fileRef = 892A5DA62231E15D008961AB /* BaseHUDView.swift */; };
+		892A5DAC2231E15D008961AB /* BatteryLevelHUDView.swift in Sources */ = {isa = PBXBuildFile; fileRef = 892A5DA72231E15D008961AB /* BatteryLevelHUDView.swift */; };
+		892A5DAE2231E185008961AB /* HUDAssets.xcassets in Resources */ = {isa = PBXBuildFile; fileRef = 892A5DAD2231E185008961AB /* HUDAssets.xcassets */; };
+		892A5DB22231E191008961AB /* LoadingTableViewCell.swift in Sources */ = {isa = PBXBuildFile; fileRef = 892A5DAF2231E191008961AB /* LoadingTableViewCell.swift */; };
+		892A5DB32231E191008961AB /* LevelHUDView.swift in Sources */ = {isa = PBXBuildFile; fileRef = 892A5DB02231E191008961AB /* LevelHUDView.swift */; };
+		892A5DB42231E191008961AB /* LevelMaskView.swift in Sources */ = {isa = PBXBuildFile; fileRef = 892A5DB12231E191008961AB /* LevelMaskView.swift */; };
+		892A5DB72231E1A0008961AB /* ReservoirVolumeHUDView.xib in Resources */ = {isa = PBXBuildFile; fileRef = 892A5DB52231E19F008961AB /* ReservoirVolumeHUDView.xib */; };
+		892A5DB82231E1A0008961AB /* ReservoirVolumeHUDView.swift in Sources */ = {isa = PBXBuildFile; fileRef = 892A5DB62231E19F008961AB /* ReservoirVolumeHUDView.swift */; };
+		892A5DBA2231E1CE008961AB /* BasalScheduleTableViewController.swift in Sources */ = {isa = PBXBuildFile; fileRef = 892A5DB92231E1CE008961AB /* BasalScheduleTableViewController.swift */; };
+		892A5DBC2231E20C008961AB /* Comparable.swift in Sources */ = {isa = PBXBuildFile; fileRef = 892A5DBB2231E20C008961AB /* Comparable.swift */; };
 		895FE06922011E5900FCF18A /* TemporaryScheduleOverrideSettings.swift in Sources */ = {isa = PBXBuildFile; fileRef = 895FE06622011E5800FCF18A /* TemporaryScheduleOverrideSettings.swift */; };
 		895FE06A22011E5900FCF18A /* TemporaryScheduleOverride.swift in Sources */ = {isa = PBXBuildFile; fileRef = 895FE06722011E5800FCF18A /* TemporaryScheduleOverride.swift */; };
 		895FE06B22011E5900FCF18A /* TemporaryScheduleOverridePreset.swift in Sources */ = {isa = PBXBuildFile; fileRef = 895FE06822011E5900FCF18A /* TemporaryScheduleOverridePreset.swift */; };
@@ -343,29 +353,6 @@
 		8974AFC022120D7A0043F01B /* TemporaryScheduleOverrideTests.swift in Sources */ = {isa = PBXBuildFile; fileRef = 8974AFBF22120D7A0043F01B /* TemporaryScheduleOverrideTests.swift */; };
 		8974B0682215FE460043F01B /* Collection.swift in Sources */ = {isa = PBXBuildFile; fileRef = 8974B0672215FE460043F01B /* Collection.swift */; };
 		8974B0692215FE460043F01B /* Collection.swift in Sources */ = {isa = PBXBuildFile; fileRef = 8974B0672215FE460043F01B /* Collection.swift */; };
-=======
-		C11166B02180FA5C000EEAAB /* LoadingTableViewCell.swift in Sources */ = {isa = PBXBuildFile; fileRef = C11166AF2180FA5C000EEAAB /* LoadingTableViewCell.swift */; };
-		C145BF9B2219F1CB00A977CB /* Comparable.swift in Sources */ = {isa = PBXBuildFile; fileRef = C145BF992219F10400A977CB /* Comparable.swift */; };
-		C145BF9C2219F1CC00A977CB /* Comparable.swift in Sources */ = {isa = PBXBuildFile; fileRef = C145BF992219F10400A977CB /* Comparable.swift */; };
-		C16C3D3F21A3101700401105 /* WeakSet.swift in Sources */ = {isa = PBXBuildFile; fileRef = C133FD1621A2A845009B2D20 /* WeakSet.swift */; };
-		C184FECB219F2E0100CD2722 /* SuspendResumeTableViewCell.swift in Sources */ = {isa = PBXBuildFile; fileRef = C184FECA219F2E0100CD2722 /* SuspendResumeTableViewCell.swift */; };
-		C1D7366421F78A4D00048CDD /* UIAlertController.swift in Sources */ = {isa = PBXBuildFile; fileRef = C1D7366321F78A4D00048CDD /* UIAlertController.swift */; };
-		C1E31F1222008AA300E88C00 /* SettingsNavigationViewController.swift in Sources */ = {isa = PBXBuildFile; fileRef = C1E31F1122008AA300E88C00 /* SettingsNavigationViewController.swift */; };
-		C1E31F142200E7D500E88C00 /* HUDProvider.swift in Sources */ = {isa = PBXBuildFile; fileRef = C1E31F132200E7D500E88C00 /* HUDProvider.swift */; };
-		C1E31F162200E85F00E88C00 /* CompletionNotifying.swift in Sources */ = {isa = PBXBuildFile; fileRef = C1E31F152200E85F00E88C00 /* CompletionNotifying.swift */; };
-		C1EE8F422221DB34001B12A9 /* BasalScheduleEntryTableViewCell.swift in Sources */ = {isa = PBXBuildFile; fileRef = C1EE8F412221DB34001B12A9 /* BasalScheduleEntryTableViewCell.swift */; };
-		C1EE8F442221DE11001B12A9 /* BasalScheduleEntryTableViewCell.xib in Resources */ = {isa = PBXBuildFile; fileRef = C1EE8F432221DE11001B12A9 /* BasalScheduleEntryTableViewCell.xib */; };
-		C1EE8F462221E761001B12A9 /* BasalScheduleTableViewController.swift in Sources */ = {isa = PBXBuildFile; fileRef = C1EE8F452221E761001B12A9 /* BasalScheduleTableViewController.swift */; };
-		C1FB427721754EBB00FAB378 /* ReservoirVolumeHUDView.xib in Resources */ = {isa = PBXBuildFile; fileRef = C1FB427621754EBB00FAB378 /* ReservoirVolumeHUDView.xib */; };
-		C1FB427921754FC900FAB378 /* ReservoirVolumeHUDView.swift in Sources */ = {isa = PBXBuildFile; fileRef = C1FB427821754FC800FAB378 /* ReservoirVolumeHUDView.swift */; };
-		C1FB427B2175503B00FAB378 /* LevelHUDView.swift in Sources */ = {isa = PBXBuildFile; fileRef = C1FB427A2175503A00FAB378 /* LevelHUDView.swift */; };
-		C1FB427D217551F200FAB378 /* HUDAssets.xcassets in Resources */ = {isa = PBXBuildFile; fileRef = C1FB427C217551F200FAB378 /* HUDAssets.xcassets */; };
-		C1FB427F2175570C00FAB378 /* BatteryLevelHUDView.xib in Resources */ = {isa = PBXBuildFile; fileRef = C1FB427E2175570C00FAB378 /* BatteryLevelHUDView.xib */; };
-		C1FB42812175572A00FAB378 /* BatteryLevelHUDView.swift in Sources */ = {isa = PBXBuildFile; fileRef = C1FB42802175572A00FAB378 /* BatteryLevelHUDView.swift */; };
-		C1FB428321755A9B00FAB378 /* BaseHUDView.swift in Sources */ = {isa = PBXBuildFile; fileRef = C1FB428221755A9A00FAB378 /* BaseHUDView.swift */; };
-		C1FB428521755B4600FAB378 /* LevelMaskView.swift in Sources */ = {isa = PBXBuildFile; fileRef = C1FB428421755B4600FAB378 /* LevelMaskView.swift */; };
-		C1FB428721755B8C00FAB378 /* StateColorPalette.swift in Sources */ = {isa = PBXBuildFile; fileRef = C1FB428621755B8B00FAB378 /* StateColorPalette.swift */; };
->>>>>>> 797a4fff
 /* End PBXBuildFile section */
 
 /* Begin PBXContainerItemProxy section */
@@ -799,6 +786,24 @@
 		7D68AAC01FE31BE800522C49 /* ru */ = {isa = PBXFileReference; lastKnownFileType = text.plist.strings; name = ru; path = ru.lproj/InfoPlist.strings; sourceTree = "<group>"; };
 		7D68AAC61FE31BE900522C49 /* ru */ = {isa = PBXFileReference; lastKnownFileType = text.plist.strings; name = ru; path = ru.lproj/Localizable.strings; sourceTree = "<group>"; };
 		891444E1221A4E01007E96CB /* CombinedTableViewCell.swift */ = {isa = PBXFileReference; lastKnownFileType = sourcecode.swift; path = CombinedTableViewCell.swift; sourceTree = "<group>"; };
+		892A5D992231E0E3008961AB /* SettingsNavigationViewController.swift */ = {isa = PBXFileReference; fileEncoding = 4; lastKnownFileType = sourcecode.swift; path = SettingsNavigationViewController.swift; sourceTree = "<group>"; };
+		892A5D9B2231E118008961AB /* UIAlertController.swift */ = {isa = PBXFileReference; fileEncoding = 4; lastKnownFileType = sourcecode.swift; path = UIAlertController.swift; sourceTree = "<group>"; };
+		892A5D9D2231E122008961AB /* StateColorPalette.swift */ = {isa = PBXFileReference; fileEncoding = 4; lastKnownFileType = sourcecode.swift; path = StateColorPalette.swift; sourceTree = "<group>"; };
+		892A5D9F2231E12F008961AB /* CompletionNotifying.swift */ = {isa = PBXFileReference; fileEncoding = 4; lastKnownFileType = sourcecode.swift; path = CompletionNotifying.swift; sourceTree = "<group>"; };
+		892A5DA12231E136008961AB /* HUDProvider.swift */ = {isa = PBXFileReference; fileEncoding = 4; lastKnownFileType = sourcecode.swift; path = HUDProvider.swift; sourceTree = "<group>"; };
+		892A5DA32231E15D008961AB /* BasalScheduleEntryTableViewCell.xib */ = {isa = PBXFileReference; fileEncoding = 4; lastKnownFileType = file.xib; path = BasalScheduleEntryTableViewCell.xib; sourceTree = "<group>"; };
+		892A5DA42231E15D008961AB /* BasalScheduleEntryTableViewCell.swift */ = {isa = PBXFileReference; fileEncoding = 4; lastKnownFileType = sourcecode.swift; path = BasalScheduleEntryTableViewCell.swift; sourceTree = "<group>"; };
+		892A5DA52231E15D008961AB /* BatteryLevelHUDView.xib */ = {isa = PBXFileReference; fileEncoding = 4; lastKnownFileType = file.xib; path = BatteryLevelHUDView.xib; sourceTree = "<group>"; };
+		892A5DA62231E15D008961AB /* BaseHUDView.swift */ = {isa = PBXFileReference; fileEncoding = 4; lastKnownFileType = sourcecode.swift; path = BaseHUDView.swift; sourceTree = "<group>"; };
+		892A5DA72231E15D008961AB /* BatteryLevelHUDView.swift */ = {isa = PBXFileReference; fileEncoding = 4; lastKnownFileType = sourcecode.swift; path = BatteryLevelHUDView.swift; sourceTree = "<group>"; };
+		892A5DAD2231E185008961AB /* HUDAssets.xcassets */ = {isa = PBXFileReference; lastKnownFileType = folder.assetcatalog; path = HUDAssets.xcassets; sourceTree = "<group>"; };
+		892A5DAF2231E191008961AB /* LoadingTableViewCell.swift */ = {isa = PBXFileReference; fileEncoding = 4; lastKnownFileType = sourcecode.swift; path = LoadingTableViewCell.swift; sourceTree = "<group>"; };
+		892A5DB02231E191008961AB /* LevelHUDView.swift */ = {isa = PBXFileReference; fileEncoding = 4; lastKnownFileType = sourcecode.swift; path = LevelHUDView.swift; sourceTree = "<group>"; };
+		892A5DB12231E191008961AB /* LevelMaskView.swift */ = {isa = PBXFileReference; fileEncoding = 4; lastKnownFileType = sourcecode.swift; path = LevelMaskView.swift; sourceTree = "<group>"; };
+		892A5DB52231E19F008961AB /* ReservoirVolumeHUDView.xib */ = {isa = PBXFileReference; fileEncoding = 4; lastKnownFileType = file.xib; path = ReservoirVolumeHUDView.xib; sourceTree = "<group>"; };
+		892A5DB62231E19F008961AB /* ReservoirVolumeHUDView.swift */ = {isa = PBXFileReference; fileEncoding = 4; lastKnownFileType = sourcecode.swift; path = ReservoirVolumeHUDView.swift; sourceTree = "<group>"; };
+		892A5DB92231E1CE008961AB /* BasalScheduleTableViewController.swift */ = {isa = PBXFileReference; fileEncoding = 4; lastKnownFileType = sourcecode.swift; path = BasalScheduleTableViewController.swift; sourceTree = "<group>"; };
+		892A5DBB2231E20C008961AB /* Comparable.swift */ = {isa = PBXFileReference; fileEncoding = 4; lastKnownFileType = sourcecode.swift; path = Comparable.swift; sourceTree = "<group>"; };
 		895FE06622011E5800FCF18A /* TemporaryScheduleOverrideSettings.swift */ = {isa = PBXFileReference; fileEncoding = 4; lastKnownFileType = sourcecode.swift; path = TemporaryScheduleOverrideSettings.swift; sourceTree = "<group>"; };
 		895FE06722011E5800FCF18A /* TemporaryScheduleOverride.swift */ = {isa = PBXFileReference; fileEncoding = 4; lastKnownFileType = sourcecode.swift; path = TemporaryScheduleOverride.swift; sourceTree = "<group>"; };
 		895FE06822011E5900FCF18A /* TemporaryScheduleOverridePreset.swift */ = {isa = PBXFileReference; fileEncoding = 4; lastKnownFileType = sourcecode.swift; path = TemporaryScheduleOverridePreset.swift; sourceTree = "<group>"; };
@@ -826,34 +831,14 @@
 		8974AFBF22120D7A0043F01B /* TemporaryScheduleOverrideTests.swift */ = {isa = PBXFileReference; fileEncoding = 4; lastKnownFileType = sourcecode.swift; path = TemporaryScheduleOverrideTests.swift; sourceTree = "<group>"; };
 		8974B0672215FE460043F01B /* Collection.swift */ = {isa = PBXFileReference; lastKnownFileType = sourcecode.swift; path = Collection.swift; sourceTree = "<group>"; };
 		C1110E981EE98CF5009BB852 /* ice_35_min_input.json */ = {isa = PBXFileReference; fileEncoding = 4; lastKnownFileType = text.json; path = ice_35_min_input.json; sourceTree = "<group>"; };
-		C11166AF2180FA5C000EEAAB /* LoadingTableViewCell.swift */ = {isa = PBXFileReference; lastKnownFileType = sourcecode.swift; path = LoadingTableViewCell.swift; sourceTree = "<group>"; };
 		C12EE16B1F2964B3007DB9F1 /* InsulinModel.swift */ = {isa = PBXFileReference; fileEncoding = 4; lastKnownFileType = sourcecode.swift; path = InsulinModel.swift; sourceTree = "<group>"; };
-		C133FD1621A2A845009B2D20 /* WeakSet.swift */ = {isa = PBXFileReference; fileEncoding = 4; lastKnownFileType = sourcecode.swift; path = WeakSet.swift; sourceTree = "<group>"; };
 		C13E6D291EEB1CB9006F5880 /* ice_slow_absorption.json */ = {isa = PBXFileReference; fileEncoding = 4; lastKnownFileType = text.json; path = ice_slow_absorption.json; sourceTree = "<group>"; };
-		C145BF992219F10400A977CB /* Comparable.swift */ = {isa = PBXFileReference; lastKnownFileType = sourcecode.swift; path = Comparable.swift; sourceTree = "<group>"; };
 		C17F4CB21EE9B6DF005079B1 /* carb_entry_input.json */ = {isa = PBXFileReference; fileEncoding = 4; lastKnownFileType = text.json; path = carb_entry_input.json; sourceTree = "<group>"; };
-		C184FECA219F2E0100CD2722 /* SuspendResumeTableViewCell.swift */ = {isa = PBXFileReference; lastKnownFileType = sourcecode.swift; path = SuspendResumeTableViewCell.swift; sourceTree = "<group>"; };
 		C1CBF61B1EEA2A1E001E4851 /* ice_1_hour_input.json */ = {isa = PBXFileReference; fileEncoding = 4; lastKnownFileType = text.json; path = ice_1_hour_input.json; sourceTree = "<group>"; };
-		C1D7366321F78A4D00048CDD /* UIAlertController.swift */ = {isa = PBXFileReference; lastKnownFileType = sourcecode.swift; path = UIAlertController.swift; sourceTree = "<group>"; };
 		C1DB55B01F2E95FD00C483A2 /* WalshInsulinModel.swift */ = {isa = PBXFileReference; lastKnownFileType = sourcecode.swift; path = WalshInsulinModel.swift; sourceTree = "<group>"; };
 		C1DB55B21F2E964400C483A2 /* ExponentialInsulinModel.swift */ = {isa = PBXFileReference; lastKnownFileType = sourcecode.swift; path = ExponentialInsulinModel.swift; sourceTree = "<group>"; };
 		C1DB55B41F2EA6EA00C483A2 /* iob_from_doses_exponential_output.json */ = {isa = PBXFileReference; lastKnownFileType = text.json; path = iob_from_doses_exponential_output.json; sourceTree = "<group>"; };
 		C1DB55B61F2EACD500C483A2 /* iob_from_bolus_exponential_output.json */ = {isa = PBXFileReference; lastKnownFileType = text.json; path = iob_from_bolus_exponential_output.json; sourceTree = "<group>"; };
-		C1E31F1122008AA300E88C00 /* SettingsNavigationViewController.swift */ = {isa = PBXFileReference; lastKnownFileType = sourcecode.swift; path = SettingsNavigationViewController.swift; sourceTree = "<group>"; };
-		C1E31F132200E7D500E88C00 /* HUDProvider.swift */ = {isa = PBXFileReference; lastKnownFileType = sourcecode.swift; path = HUDProvider.swift; sourceTree = "<group>"; };
-		C1E31F152200E85F00E88C00 /* CompletionNotifying.swift */ = {isa = PBXFileReference; lastKnownFileType = sourcecode.swift; path = CompletionNotifying.swift; sourceTree = "<group>"; };
-		C1EE8F412221DB34001B12A9 /* BasalScheduleEntryTableViewCell.swift */ = {isa = PBXFileReference; lastKnownFileType = sourcecode.swift; path = BasalScheduleEntryTableViewCell.swift; sourceTree = "<group>"; };
-		C1EE8F432221DE11001B12A9 /* BasalScheduleEntryTableViewCell.xib */ = {isa = PBXFileReference; fileEncoding = 4; lastKnownFileType = file.xib; path = BasalScheduleEntryTableViewCell.xib; sourceTree = "<group>"; };
-		C1EE8F452221E761001B12A9 /* BasalScheduleTableViewController.swift */ = {isa = PBXFileReference; lastKnownFileType = sourcecode.swift; path = BasalScheduleTableViewController.swift; sourceTree = "<group>"; };
-		C1FB427621754EBB00FAB378 /* ReservoirVolumeHUDView.xib */ = {isa = PBXFileReference; lastKnownFileType = file.xib; path = ReservoirVolumeHUDView.xib; sourceTree = "<group>"; };
-		C1FB427821754FC800FAB378 /* ReservoirVolumeHUDView.swift */ = {isa = PBXFileReference; fileEncoding = 4; lastKnownFileType = sourcecode.swift; path = ReservoirVolumeHUDView.swift; sourceTree = "<group>"; };
-		C1FB427A2175503A00FAB378 /* LevelHUDView.swift */ = {isa = PBXFileReference; fileEncoding = 4; lastKnownFileType = sourcecode.swift; path = LevelHUDView.swift; sourceTree = "<group>"; };
-		C1FB427C217551F200FAB378 /* HUDAssets.xcassets */ = {isa = PBXFileReference; lastKnownFileType = folder.assetcatalog; path = HUDAssets.xcassets; sourceTree = "<group>"; };
-		C1FB427E2175570C00FAB378 /* BatteryLevelHUDView.xib */ = {isa = PBXFileReference; lastKnownFileType = file.xib; path = BatteryLevelHUDView.xib; sourceTree = "<group>"; };
-		C1FB42802175572A00FAB378 /* BatteryLevelHUDView.swift */ = {isa = PBXFileReference; fileEncoding = 4; lastKnownFileType = sourcecode.swift; path = BatteryLevelHUDView.swift; sourceTree = "<group>"; };
-		C1FB428221755A9A00FAB378 /* BaseHUDView.swift */ = {isa = PBXFileReference; fileEncoding = 4; lastKnownFileType = sourcecode.swift; path = BaseHUDView.swift; sourceTree = "<group>"; };
-		C1FB428421755B4600FAB378 /* LevelMaskView.swift */ = {isa = PBXFileReference; fileEncoding = 4; lastKnownFileType = sourcecode.swift; path = LevelMaskView.swift; sourceTree = "<group>"; };
-		C1FB428621755B8B00FAB378 /* StateColorPalette.swift */ = {isa = PBXFileReference; fileEncoding = 4; lastKnownFileType = sourcecode.swift; path = StateColorPalette.swift; sourceTree = "<group>"; };
 /* End PBXFileReference section */
 
 /* Begin PBXFrameworksBuildPhase section */
@@ -915,6 +900,7 @@
 			isa = PBXGroup;
 			children = (
 				8974B0672215FE460043F01B /* Collection.swift */,
+				892A5DBB2231E20C008961AB /* Comparable.swift */,
 				43D8FDEE1C7290350073BE78 /* HKUnit.swift */,
 				434FF1DF1CF269D8000DB779 /* IdentifiableClass.swift */,
 				43177D0D1D3737420006E908 /* NibLoadable.swift */,
@@ -926,7 +912,6 @@
 				4303C4901E2D664200ADEDC8 /* TimeZone.swift */,
 				434FF1E31CF26A1E000DB779 /* UITableViewCell.swift */,
 				43260F6D21C4BF7A00DD6837 /* UUID.swift */,
-				C145BF992219F10400A977CB /* Comparable.swift */,
 			);
 			path = Extensions;
 			sourceTree = "<group>";
@@ -965,7 +950,7 @@
 			children = (
 				895FE08D22011F4800FCF18A /* AddEditOverrideTableViewController.swift */,
 				43F5034C210599CC009FA89A /* AuthenticationViewController.swift */,
-				C1EE8F452221E761001B12A9 /* BasalScheduleTableViewController.swift */,
+				892A5DB92231E1CE008961AB /* BasalScheduleTableViewController.swift */,
 				434FB6491D712158007B9C70 /* CommandResponseViewController.swift */,
 				43D8FE041C7290530073BE78 /* DailyQuantityScheduleTableViewController.swift */,
 				43D8FE051C7290530073BE78 /* DailyValueScheduleTableViewController.swift */,
@@ -975,10 +960,10 @@
 				895FE08E22011F4800FCF18A /* OverridePresetTableViewController.swift */,
 				895FE08C22011F4800FCF18A /* OverrideSelectionViewController.swift */,
 				43FB60E620DCBC55002B996B /* RadioSelectionTableViewController.swift */,
+				892A5D992231E0E3008961AB /* SettingsNavigationViewController.swift */,
 				43FB60E420DCBA02002B996B /* SetupTableViewController.swift */,
 				43D8FE0C1C7290530073BE78 /* SingleValueScheduleTableViewController.swift */,
 				434FF1F31CF294A9000DB779 /* TextFieldTableViewController.swift */,
-				C1E31F1122008AA300E88C00 /* SettingsNavigationViewController.swift */,
 			);
 			path = "View Controllers";
 			sourceTree = "<group>";
@@ -1019,48 +1004,41 @@
 			children = (
 				43F5035821059AF7009FA89A /* AuthenticationTableViewCell.swift */,
 				43F5035921059AF7009FA89A /* AuthenticationTableViewCell.xib */,
-				C1EE8F412221DB34001B12A9 /* BasalScheduleEntryTableViewCell.swift */,
-				C1EE8F432221DE11001B12A9 /* BasalScheduleEntryTableViewCell.xib */,
-				C1FB428221755A9A00FAB378 /* BaseHUDView.swift */,
-				C1FB42802175572A00FAB378 /* BatteryLevelHUDView.swift */,
-				C1FB427E2175570C00FAB378 /* BatteryLevelHUDView.xib */,
+				892A5DA42231E15D008961AB /* BasalScheduleEntryTableViewCell.swift */,
+				892A5DA32231E15D008961AB /* BasalScheduleEntryTableViewCell.xib */,
+				892A5DA62231E15D008961AB /* BaseHUDView.swift */,
+				892A5DA72231E15D008961AB /* BatteryLevelHUDView.swift */,
+				892A5DA52231E15D008961AB /* BatteryLevelHUDView.xib */,
 				43D8FE591C7291D80073BE78 /* DatePickerTableViewCell.swift */,
-<<<<<<< HEAD
 				895FE07922011F0B00FCF18A /* DecimalTextFieldTableViewCell.xib */,
 				895FE07B22011F0C00FCF18A /* DoubleRangeTableViewCell.swift */,
 				895FE07222011F0B00FCF18A /* DoubleRangeTableViewCell.xib */,
 				895FE07322011F0B00FCF18A /* EmojiDataSource.swift */,
 				895FE07A22011F0C00FCF18A /* EmojiInputCell.swift */,
 				895FE07E22011F0C00FCF18A /* EmojiInputHeaderView.swift */,
-=======
->>>>>>> 797a4fff
 				43177D0B1D3734040006E908 /* GlucoseRangeOverrideTableViewCell.swift */,
 				43177D071D37306D0006E908 /* GlucoseRangeOverrideTableViewCell.xib */,
 				43D8FE071C7290530073BE78 /* GlucoseRangeTableViewCell.swift */,
 				43D8FE081C7290530073BE78 /* GlucoseRangeTableViewCell.xib */,
-<<<<<<< HEAD
+				892A5DAD2231E185008961AB /* HUDAssets.xcassets */,
 				895FE07522011F0B00FCF18A /* LabeledTextFieldTableViewCell.swift */,
 				895FE07D22011F0C00FCF18A /* LabeledTextFieldTableViewCell.xib */,
+				892A5DB02231E191008961AB /* LevelHUDView.swift */,
+				892A5DB12231E191008961AB /* LevelMaskView.swift */,
+				892A5DAF2231E191008961AB /* LoadingTableViewCell.swift */,
 				895FE07822011F0B00FCF18A /* OverrideMultiplierTableViewCell.swift */,
 				895FE07722011F0B00FCF18A /* OverrideMultiplierView.swift */,
 				895FE07422011F0B00FCF18A /* OverridePresetCollectionViewCell.swift */,
 				895FE07622011F0B00FCF18A /* OverrideSelectionFooterView.swift */,
 				895FE07C22011F0C00FCF18A /* OverrideSelectionHeaderView.swift */,
-=======
-				C1FB427C217551F200FAB378 /* HUDAssets.xcassets */,
-				C1FB427A2175503A00FAB378 /* LevelHUDView.swift */,
-				C1FB428421755B4600FAB378 /* LevelMaskView.swift */,
-				C11166AF2180FA5C000EEAAB /* LoadingTableViewCell.swift */,
->>>>>>> 797a4fff
 				4369F08E208859E6000E3E45 /* PaddedTextField.swift */,
 				43D8FE0A1C7290530073BE78 /* RepeatingScheduleValueTableViewCell.swift */,
 				43D8FE0B1C7290530073BE78 /* RepeatingScheduleValueTableViewCell.xib */,
-				C1FB427821754FC800FAB378 /* ReservoirVolumeHUDView.swift */,
-				C1FB427621754EBB00FAB378 /* ReservoirVolumeHUDView.xib */,
+				892A5DB62231E19F008961AB /* ReservoirVolumeHUDView.swift */,
+				892A5DB52231E19F008961AB /* ReservoirVolumeHUDView.xib */,
 				432CF86620D76AB90066B889 /* SettingsTableViewCell.swift */,
 				432CF86820D76B320066B889 /* SetupButton.swift */,
 				432CF86A20D76B9C0066B889 /* SetupIndicatorView.swift */,
-				C184FECA219F2E0100CD2722 /* SuspendResumeTableViewCell.swift */,
 				432CF86C20D76C470066B889 /* SwitchTableViewCell.swift */,
 				895FE0962201250700FCF18A /* SwitchTableViewCell.xib */,
 				4369F093208BA001000E3E45 /* TextButtonTableViewCell.swift */,
@@ -1110,37 +1088,30 @@
 		43BA7155201E484D0058961E /* LoopKitUI */ = {
 			isa = PBXGroup;
 			children = (
-<<<<<<< HEAD
 				895FE07022011EDD00FCF18A /* EmojiInputController.storyboard */,
 				895FE06C22011E9900FCF18A /* OverrideEmojiDataSource.swift */,
 				895FE06D22011E9A00FCF18A /* OverrideSelectionViewController.storyboard */,
-=======
-				43177D091D3732C70006E908 /* Assets.xcassets */,
->>>>>>> 797a4fff
 				43BA7160201E48910058961E /* CarbKit */,
 				43BA7161201E48EB0058961E /* InsulinKit */,
 				432CF86320D769070066B889 /* View Controllers */,
 				4369F090208B0D68000E3E45 /* Views */,
+				43177D091D3732C70006E908 /* Assets.xcassets */,
 				43BA719920203EF30058961E /* CarbKit.storyboard */,
-				43A8EC3B210CEEA500A81379 /* CGMManagerUI.swift */,
-<<<<<<< HEAD
-=======
-				C1E31F152200E85F00E88C00 /* CompletionNotifying.swift */,
-				43A275171F1C6E4000EAFEBD /* GlucoseRangeSchedule+UI.swift */,
->>>>>>> 797a4fff
-				4322B76A202F9E4B0002837D /* HKUnit+LoopKitUI.swift */,
-				C1E31F132200E7D500E88C00 /* HUDProvider.swift */,
-				43BA7157201E484D0058961E /* Info.plist */,
-				1F5DAB282118CE9300048054 /* InfoPlist.strings */,
 				43D8FEED1C7294E90073BE78 /* InsulinKit.storyboard */,
 				7D68A9E31FE0A3D300522C49 /* Localizable.strings */,
-				43BA7156201E484D0058961E /* LoopKitUI.h */,
+				43A8EC3B210CEEA500A81379 /* CGMManagerUI.swift */,
+				892A5D9F2231E12F008961AB /* CompletionNotifying.swift */,
+				4322B76A202F9E4B0002837D /* HKUnit+LoopKitUI.swift */,
+				892A5DA12231E136008961AB /* HUDProvider.swift */,
 				43FB60E220DCB9E0002B996B /* PumpManagerUI.swift */,
 				43F503622106C761009FA89A /* ServiceAuthenticationUI.swift */,
 				43F5035521059A8A009FA89A /* ServiceCredential.swift */,
-				C1FB428621755B8B00FAB378 /* StateColorPalette.swift */,
-				C1D7366321F78A4D00048CDD /* UIAlertController.swift */,
+				892A5D9D2231E122008961AB /* StateColorPalette.swift */,
+				892A5D9B2231E118008961AB /* UIAlertController.swift */,
 				43F5035C21059B56009FA89A /* UIColor.swift */,
+				43BA7156201E484D0058961E /* LoopKitUI.h */,
+				43BA7157201E484D0058961E /* Info.plist */,
+				1F5DAB282118CE9300048054 /* InfoPlist.strings */,
 			);
 			path = LoopKitUI;
 			sourceTree = "<group>";
@@ -1242,13 +1213,9 @@
 				43D8FDF31C7290350073BE78 /* SampleValue.swift */,
 				43F5035421059A8A009FA89A /* ServiceAuthentication.swift */,
 				43FB60EA20DDC868002B996B /* SetBolusError.swift */,
-<<<<<<< HEAD
 				895FE06722011E5800FCF18A /* TemporaryScheduleOverride.swift */,
 				895FE06822011E5900FCF18A /* TemporaryScheduleOverridePreset.swift */,
 				895FE06622011E5800FCF18A /* TemporaryScheduleOverrideSettings.swift */,
-=======
-				C133FD1621A2A845009B2D20 /* WeakSet.swift */,
->>>>>>> 797a4fff
 			);
 			path = LoopKit;
 			sourceTree = "<group>";
@@ -1679,29 +1646,23 @@
 			files = (
 				43BA7194202039A90058961E /* GlucoseRangeTableViewCell.xib in Resources */,
 				895FE07122011EDD00FCF18A /* EmojiInputController.storyboard in Resources */,
+				892A5DAE2231E185008961AB /* HUDAssets.xcassets in Resources */,
 				43BA719720203EF30058961E /* CarbKit.storyboard in Resources */,
-				C1FB427721754EBB00FAB378 /* ReservoirVolumeHUDView.xib in Resources */,
+				892A5DA82231E15D008961AB /* BasalScheduleEntryTableViewCell.xib in Resources */,
 				43BA7173201E492E0058961E /* DateAndDurationTableViewCell.xib in Resources */,
 				43BA7164201E49130058961E /* InsulinKit.storyboard in Resources */,
 				895FE0972201250700FCF18A /* SwitchTableViewCell.xib in Resources */,
 				895FE08A22011F0C00FCF18A /* LabeledTextFieldTableViewCell.xib in Resources */,
 				43BA7195202039B00058961E /* GlucoseRangeOverrideTableViewCell.xib in Resources */,
-<<<<<<< HEAD
 				895FE07F22011F0C00FCF18A /* DoubleRangeTableViewCell.xib in Resources */,
-=======
-				C1EE8F442221DE11001B12A9 /* BasalScheduleEntryTableViewCell.xib in Resources */,
->>>>>>> 797a4fff
 				1FE58796211D12CE004F24ED /* Localizable.strings in Resources */,
+				892A5DB72231E1A0008961AB /* ReservoirVolumeHUDView.xib in Resources */,
 				895FE06F22011E9A00FCF18A /* OverrideSelectionViewController.storyboard in Resources */,
 				43BA7193202039A30058961E /* TextFieldTableViewCell.xib in Resources */,
-<<<<<<< HEAD
 				895FE08622011F0C00FCF18A /* DecimalTextFieldTableViewCell.xib in Resources */,
-=======
-				C1FB427D217551F200FAB378 /* HUDAssets.xcassets in Resources */,
->>>>>>> 797a4fff
 				43BA719620203C750058961E /* Assets.xcassets in Resources */,
 				1F5DAB2A2118CE9300048054 /* InfoPlist.strings in Resources */,
-				C1FB427F2175570C00FAB378 /* BatteryLevelHUDView.xib in Resources */,
+				892A5DAA2231E15D008961AB /* BatteryLevelHUDView.xib in Resources */,
 				43BA7192202039950058961E /* RepeatingScheduleValueTableViewCell.xib in Resources */,
 				43F5035B21059AF7009FA89A /* AuthenticationTableViewCell.xib in Resources */,
 			);
@@ -1850,33 +1811,25 @@
 				43FB60E720DCBC55002B996B /* RadioSelectionTableViewController.swift in Sources */,
 				43BA7182201EE7090058961E /* TextFieldTableViewCell.swift in Sources */,
 				43F5034D210599CC009FA89A /* AuthenticationViewController.swift in Sources */,
-<<<<<<< HEAD
 				895FE08922011F0C00FCF18A /* OverrideSelectionHeaderView.swift in Sources */,
-=======
-				C1E31F1222008AA300E88C00 /* SettingsNavigationViewController.swift in Sources */,
->>>>>>> 797a4fff
 				43F5034F210599DF009FA89A /* ValidatingIndicatorView.swift in Sources */,
-				C1E31F162200E85F00E88C00 /* CompletionNotifying.swift in Sources */,
 				43BA718C201EEE5A0058961E /* NSData.swift in Sources */,
 				43F5035A21059AF7009FA89A /* AuthenticationTableViewCell.swift in Sources */,
 				43BA7163201E490D0058961E /* InsulinDeliveryTableViewController.swift in Sources */,
-<<<<<<< HEAD
-				43BA7186201EE7090058961E /* UIViewController.swift in Sources */,
 				895FE09222011F4800FCF18A /* OverridePresetTableViewController.swift in Sources */,
-=======
->>>>>>> 797a4fff
 				43BA718A201EE8CF0058961E /* NSTimeInterval.swift in Sources */,
 				432CF86720D76AB90066B889 /* SettingsTableViewCell.swift in Sources */,
+				892A5DAB2231E15D008961AB /* BaseHUDView.swift in Sources */,
 				891444E2221A4E01007E96CB /* CombinedTableViewCell.swift in Sources */,
+				892A5DB42231E191008961AB /* LevelMaskView.swift in Sources */,
+				892A5DA02231E130008961AB /* CompletionNotifying.swift in Sources */,
 				895FE08B22011F0C00FCF18A /* EmojiInputHeaderView.swift in Sources */,
 				43BA7170201E49220058961E /* FoodTypeShortcutCell.swift in Sources */,
 				432CF86520D7692E0066B889 /* DeliveryLimitSettingsTableViewController.swift in Sources */,
-<<<<<<< HEAD
 				895FE08322011F0C00FCF18A /* OverrideSelectionFooterView.swift in Sources */,
-=======
-				C145BF9C2219F1CC00A977CB /* Comparable.swift in Sources */,
->>>>>>> 797a4fff
+				892A5DA92231E15D008961AB /* BasalScheduleEntryTableViewCell.swift in Sources */,
 				4369F08F208859E6000E3E45 /* PaddedTextField.swift in Sources */,
+				892A5D9E2231E122008961AB /* StateColorPalette.swift in Sources */,
 				895FE08022011F0C00FCF18A /* EmojiDataSource.swift in Sources */,
 				432CF86920D76B320066B889 /* SetupButton.swift in Sources */,
 				432CF87420D774520066B889 /* NumberFormatter.swift in Sources */,
@@ -1892,34 +1845,25 @@
 				43BA7187201EE7090058961E /* GlucoseRangeScheduleTableViewController.swift in Sources */,
 				4322B76B202F9E4B0002837D /* HKUnit+LoopKitUI.swift in Sources */,
 				43BA7183201EE7090058961E /* DailyQuantityScheduleTableViewController.swift in Sources */,
-<<<<<<< HEAD
-=======
-				C1FB428721755B8C00FAB378 /* StateColorPalette.swift in Sources */,
-				C184FECB219F2E0100CD2722 /* SuspendResumeTableViewCell.swift in Sources */,
-				43BA7167201E49220058961E /* CarbAbsorptionInputController.swift in Sources */,
->>>>>>> 797a4fff
 				43F503632106C761009FA89A /* ServiceAuthenticationUI.swift in Sources */,
 				432CF86B20D76B9C0066B889 /* SetupIndicatorView.swift in Sources */,
-				C1D7366421F78A4D00048CDD /* UIAlertController.swift in Sources */,
 				43BA716D201E49220058961E /* DatePickerTableViewCell.swift in Sources */,
 				895FE08222011F0C00FCF18A /* LabeledTextFieldTableViewCell.swift in Sources */,
+				892A5DB22231E191008961AB /* LoadingTableViewCell.swift in Sources */,
 				4369F094208BA001000E3E45 /* TextButtonTableViewCell.swift in Sources */,
+				892A5DB82231E1A0008961AB /* ReservoirVolumeHUDView.swift in Sources */,
 				43BA716C201E49220058961E /* CustomInputTextField.swift in Sources */,
-				C1FB428321755A9B00FAB378 /* BaseHUDView.swift in Sources */,
 				43BA716F201E49220058961E /* FoodEmojiDataSource.swift in Sources */,
-				C1FB427921754FC900FAB378 /* ReservoirVolumeHUDView.swift in Sources */,
 				432CF86D20D76C470066B889 /* SwitchTableViewCell.swift in Sources */,
-				C1EE8F422221DB34001B12A9 /* BasalScheduleEntryTableViewCell.swift in Sources */,
 				43BA7188201EE85B0058961E /* HKUnit.swift in Sources */,
-				C11166B02180FA5C000EEAAB /* LoadingTableViewCell.swift in Sources */,
-				C1EE8F462221E761001B12A9 /* BasalScheduleTableViewController.swift in Sources */,
+				892A5DAC2231E15D008961AB /* BatteryLevelHUDView.swift in Sources */,
 				4369F092208B0DFF000E3E45 /* DateAndDurationTableViewCell.swift in Sources */,
 				43BA7189201EE8980058961E /* UITableViewCell.swift in Sources */,
+				892A5D9C2231E118008961AB /* UIAlertController.swift in Sources */,
 				43BA7181201EE7090058961E /* RepeatingScheduleValueTableViewCell.swift in Sources */,
 				43BA716E201E49220058961E /* DecimalTextFieldTableViewCell.swift in Sources */,
 				895FE08722011F0C00FCF18A /* EmojiInputCell.swift in Sources */,
 				43A8EC3C210CEEA500A81379 /* CGMManagerUI.swift in Sources */,
-				C1FB427B2175503B00FAB378 /* LevelHUDView.swift in Sources */,
 				43BA718B201EE93C0058961E /* TimeZone.swift in Sources */,
 				43BA717B201EE6A40058961E /* NibLoadable.swift in Sources */,
 				895FE08122011F0C00FCF18A /* OverridePresetCollectionViewCell.swift in Sources */,
@@ -1928,26 +1872,21 @@
 				43BA717F201EE7090058961E /* GlucoseRangeOverrideTableViewCell.swift in Sources */,
 				895FE09022011F4800FCF18A /* OverrideSelectionViewController.swift in Sources */,
 				43F5035721059A8A009FA89A /* ServiceCredential.swift in Sources */,
+				892A5DBA2231E1CE008961AB /* BasalScheduleTableViewController.swift in Sources */,
 				43BA7169201E49220058961E /* CarbEntryEditViewController.swift in Sources */,
-<<<<<<< HEAD
 				895FE08422011F0C00FCF18A /* OverrideMultiplierView.swift in Sources */,
+				892A5DA22231E137008961AB /* HUDProvider.swift in Sources */,
+				892A5DBC2231E20C008961AB /* Comparable.swift in Sources */,
 				43BA717D201EE7090058961E /* GlucoseRangeTableViewCell.swift in Sources */,
 				43BA7184201EE7090058961E /* TextFieldTableViewController.swift in Sources */,
 				895FE09122011F4800FCF18A /* AddEditOverrideTableViewController.swift in Sources */,
-				43BA7165201E49180058961E /* UIAlertController.swift in Sources */,
 				895FE06E22011E9A00FCF18A /* OverrideEmojiDataSource.swift in Sources */,
-=======
-				C1E31F142200E7D500E88C00 /* HUDProvider.swift in Sources */,
-				43BA717D201EE7090058961E /* GlucoseRangeTableViewCell.swift in Sources */,
-				43BA7166201E49220058961E /* CarbAbsorptionInputCell.swift in Sources */,
-				C1FB42812175572A00FAB378 /* BatteryLevelHUDView.swift in Sources */,
-				43BA7184201EE7090058961E /* TextFieldTableViewController.swift in Sources */,
->>>>>>> 797a4fff
 				43BA716A201E49220058961E /* CarbEntryTableViewController.swift in Sources */,
 				43BA716B201E49220058961E /* CarbEntryValidationNavigationDelegate.swift in Sources */,
 				43BA7185201EE7090058961E /* DailyValueScheduleTableViewController.swift in Sources */,
+				892A5DB32231E191008961AB /* LevelHUDView.swift in Sources */,
 				43BA7162201E490D0058961E /* ErrorBackgroundView.swift in Sources */,
-				C1FB428521755B4600FAB378 /* LevelMaskView.swift in Sources */,
+				892A5D9A2231E0E4008961AB /* SettingsNavigationViewController.swift in Sources */,
 			);
 			runOnlyForDeploymentPostprocessing = 0;
 		};
@@ -2010,7 +1949,6 @@
 				1F5DAB1F2118C95700048054 /* LocalizedString.swift in Sources */,
 				434113AD20F287DC00D05747 /* NSManagedObjectContext.swift in Sources */,
 				4322B77B202FA2790002837D /* StoredCarbEntry.swift in Sources */,
-				C16C3D3F21A3101700401105 /* WeakSet.swift in Sources */,
 				4322B790202FA2B30002837D /* InsulinValue.swift in Sources */,
 				434C5F9E209938CD00B2FD1A /* NumberFormatter.swift in Sources */,
 				437AFEEF2036A156008C4892 /* DeletedCarbObject+CoreDataClass.swift in Sources */,
@@ -2021,7 +1959,6 @@
 				433BC7A720523DB7000B1200 /* NewGlucoseSample.swift in Sources */,
 				4322B78E202FA2B30002837D /* InsulinMath.swift in Sources */,
 				43B17C89208EEC0B00AC27E9 /* HealthStoreUnitCache.swift in Sources */,
-				C145BF9B2219F1CB00A977CB /* Comparable.swift in Sources */,
 				4322B775202FA2790002837D /* CarbStatus.swift in Sources */,
 				4322B787202FA2B30002837D /* DoseEntry.swift in Sources */,
 				43CB51B2211EB1A400DB9B4A /* NSUserActivity+CarbKit.swift in Sources */,
