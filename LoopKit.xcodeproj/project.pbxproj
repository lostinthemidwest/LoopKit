// !$*UTF8*$!
{
	archiveVersion = 1;
	classes = {
	};
	objectVersion = 48;
	objects = {

/* Begin PBXBuildFile section */
		1F5DAB1D2118C95700048054 /* LocalizedString.swift in Sources */ = {isa = PBXBuildFile; fileRef = 1F5DAB1C2118C95700048054 /* LocalizedString.swift */; };
		1F5DAB1E2118C95700048054 /* LocalizedString.swift in Sources */ = {isa = PBXBuildFile; fileRef = 1F5DAB1C2118C95700048054 /* LocalizedString.swift */; };
		1F5DAB1F2118C95700048054 /* LocalizedString.swift in Sources */ = {isa = PBXBuildFile; fileRef = 1F5DAB1C2118C95700048054 /* LocalizedString.swift */; };
		1F5DAB202118C95700048054 /* LocalizedString.swift in Sources */ = {isa = PBXBuildFile; fileRef = 1F5DAB1C2118C95700048054 /* LocalizedString.swift */; };
		1F5DAB212118C95700048054 /* LocalizedString.swift in Sources */ = {isa = PBXBuildFile; fileRef = 1F5DAB1C2118C95700048054 /* LocalizedString.swift */; };
		1F5DAB242118CE9300048054 /* InfoPlist.strings in Resources */ = {isa = PBXBuildFile; fileRef = 1F5DAB222118CE9300048054 /* InfoPlist.strings */; };
		1F5DAB272118CE9300048054 /* InfoPlist.strings in Resources */ = {isa = PBXBuildFile; fileRef = 1F5DAB252118CE9300048054 /* InfoPlist.strings */; };
		1F5DAB2A2118CE9300048054 /* InfoPlist.strings in Resources */ = {isa = PBXBuildFile; fileRef = 1F5DAB282118CE9300048054 /* InfoPlist.strings */; };
		1F5DAB2D2118CE9300048054 /* Localizable.strings in Resources */ = {isa = PBXBuildFile; fileRef = 1F5DAB2B2118CE9300048054 /* Localizable.strings */; };
		1FE58796211D12CE004F24ED /* Localizable.strings in Resources */ = {isa = PBXBuildFile; fileRef = 7D68A9E31FE0A3D300522C49 /* Localizable.strings */; };
		430059241CCDD08C00C861EA /* NSDateFormatter.swift in Sources */ = {isa = PBXBuildFile; fileRef = 43D8FDF11C7290350073BE78 /* NSDateFormatter.swift */; };
		430157FA1C7EC03B00B64B63 /* AppDelegate.swift in Sources */ = {isa = PBXBuildFile; fileRef = 430157F91C7EC03B00B64B63 /* AppDelegate.swift */; };
		430157FC1C7EC03B00B64B63 /* MasterViewController.swift in Sources */ = {isa = PBXBuildFile; fileRef = 430157FB1C7EC03B00B64B63 /* MasterViewController.swift */; };
		430158011C7EC03B00B64B63 /* Main.storyboard in Resources */ = {isa = PBXBuildFile; fileRef = 430157FF1C7EC03B00B64B63 /* Main.storyboard */; };
		430158031C7EC03B00B64B63 /* Assets.xcassets in Resources */ = {isa = PBXBuildFile; fileRef = 430158021C7EC03B00B64B63 /* Assets.xcassets */; };
		430158061C7EC03B00B64B63 /* LaunchScreen.storyboard in Resources */ = {isa = PBXBuildFile; fileRef = 430158041C7EC03B00B64B63 /* LaunchScreen.storyboard */; };
		430158111C7EC03B00B64B63 /* LoopKit_ExampleUITests.swift in Sources */ = {isa = PBXBuildFile; fileRef = 430158101C7EC03B00B64B63 /* LoopKit_ExampleUITests.swift */; };
		430158191C7ECB5E00B64B63 /* LoopKit.framework in Frameworks */ = {isa = PBXBuildFile; fileRef = 43D8FDCB1C728FDF0073BE78 /* LoopKit.framework */; };
		4301581A1C7ECB5E00B64B63 /* LoopKit.framework in Embed Frameworks */ = {isa = PBXBuildFile; fileRef = 43D8FDCB1C728FDF0073BE78 /* LoopKit.framework */; settings = {ATTRIBUTES = (CodeSignOnCopy, RemoveHeadersOnCopy, ); }; };
		4301582B1C7ECCEF00B64B63 /* LoopKitExample.entitlements in Resources */ = {isa = PBXBuildFile; fileRef = 4301582A1C7ECCEF00B64B63 /* LoopKitExample.entitlements */; };
		4301582D1C7ECD7A00B64B63 /* HealthKit.framework in Frameworks */ = {isa = PBXBuildFile; fileRef = 4301582C1C7ECD7A00B64B63 /* HealthKit.framework */; };
		43025DAF1D5AB2E300106C28 /* NSTimeInterval.swift in Sources */ = {isa = PBXBuildFile; fileRef = 43D8FDF21C7290350073BE78 /* NSTimeInterval.swift */; };
		43026D642132404900A332E2 /* ice_minus_flat_carb_effect_output.json in Resources */ = {isa = PBXBuildFile; fileRef = 43026D632132404900A332E2 /* ice_minus_flat_carb_effect_output.json */; };
		4302F4D91D4D32D500F0FCAF /* NSTimeInterval.swift in Sources */ = {isa = PBXBuildFile; fileRef = 43D8FDF21C7290350073BE78 /* NSTimeInterval.swift */; };
		4302F4DF1D4E607B00F0FCAF /* InsulinDeliveryTableViewController.swift in Sources */ = {isa = PBXBuildFile; fileRef = 4302F4DE1D4E607B00F0FCAF /* InsulinDeliveryTableViewController.swift */; };
		4303C4921E2D665000ADEDC8 /* TimeZone.swift in Sources */ = {isa = PBXBuildFile; fileRef = 4303C4901E2D664200ADEDC8 /* TimeZone.swift */; };
		4303C4941E2D665F00ADEDC8 /* TimeZone.swift in Sources */ = {isa = PBXBuildFile; fileRef = 4303C4901E2D664200ADEDC8 /* TimeZone.swift */; };
		43177D021D3729E60006E908 /* IdentifiableClass.swift in Sources */ = {isa = PBXBuildFile; fileRef = 434FF1DF1CF269D8000DB779 /* IdentifiableClass.swift */; };
		43177D041D372A7F0006E908 /* CarbEntryTableViewController.swift in Sources */ = {isa = PBXBuildFile; fileRef = 43177D031D372A7F0006E908 /* CarbEntryTableViewController.swift */; };
		4322B76B202F9E4B0002837D /* HKUnit+LoopKitUI.swift in Sources */ = {isa = PBXBuildFile; fileRef = 4322B76A202F9E4B0002837D /* HKUnit+LoopKitUI.swift */; };
		4322B76C202F9ECD0002837D /* CarbMathTests.swift in Sources */ = {isa = PBXBuildFile; fileRef = 43D8FE411C7291900073BE78 /* CarbMathTests.swift */; };
		4322B76D202F9EF20002837D /* GlucoseMathTests.swift in Sources */ = {isa = PBXBuildFile; fileRef = 43D8FE991C7293D00073BE78 /* GlucoseMathTests.swift */; };
		4322B76E202FA26B0002837D /* GlucoseMath.swift in Sources */ = {isa = PBXBuildFile; fileRef = 43D8FE861C72934C0073BE78 /* GlucoseMath.swift */; };
		4322B76F202FA26F0002837D /* GlucoseSampleValue.swift in Sources */ = {isa = PBXBuildFile; fileRef = 43971A3F1C8CABFF0013154F /* GlucoseSampleValue.swift */; };
		4322B770202FA26F0002837D /* GlucoseStore.swift in Sources */ = {isa = PBXBuildFile; fileRef = 43D8FE871C72934C0073BE78 /* GlucoseStore.swift */; };
		4322B771202FA26F0002837D /* HKQuantitySample+GlucoseKit.swift in Sources */ = {isa = PBXBuildFile; fileRef = 43FADDFA1C89679200DDE013 /* HKQuantitySample+GlucoseKit.swift */; };
		4322B772202FA2790002837D /* AbsorbedCarbValue.swift in Sources */ = {isa = PBXBuildFile; fileRef = 4378B64C1ED61C22000AE785 /* AbsorbedCarbValue.swift */; };
		4322B773202FA2790002837D /* CarbEntry.swift in Sources */ = {isa = PBXBuildFile; fileRef = 43D8FE4A1C7291BD0073BE78 /* CarbEntry.swift */; };
		4322B774202FA2790002837D /* CarbMath.swift in Sources */ = {isa = PBXBuildFile; fileRef = 43D8FE4B1C7291BD0073BE78 /* CarbMath.swift */; };
		4322B775202FA2790002837D /* CarbStatus.swift in Sources */ = {isa = PBXBuildFile; fileRef = 4378B6501ED62D8D000AE785 /* CarbStatus.swift */; };
		4322B776202FA2790002837D /* CarbStore.swift in Sources */ = {isa = PBXBuildFile; fileRef = 43D8FE4C1C7291BD0073BE78 /* CarbStore.swift */; };
		4322B777202FA2790002837D /* CarbValue.swift in Sources */ = {isa = PBXBuildFile; fileRef = 4378B64E1ED61C64000AE785 /* CarbValue.swift */; };
		4322B778202FA2790002837D /* HKQuantitySample+CarbKit.swift in Sources */ = {isa = PBXBuildFile; fileRef = 43D8FE4D1C7291BD0073BE78 /* HKQuantitySample+CarbKit.swift */; };
		4322B779202FA2790002837D /* NewCarbEntry.swift in Sources */ = {isa = PBXBuildFile; fileRef = 43D8FE5B1C7291D80073BE78 /* NewCarbEntry.swift */; };
		4322B77A202FA2790002837D /* NSUserDefaults.swift in Sources */ = {isa = PBXBuildFile; fileRef = 4346D1FB1C79481E00ABAFE3 /* NSUserDefaults.swift */; };
		4322B77B202FA2790002837D /* StoredCarbEntry.swift in Sources */ = {isa = PBXBuildFile; fileRef = 43D8FE4E1C7291BD0073BE78 /* StoredCarbEntry.swift */; };
		4322B77C202FA2A60002837D /* NSData.swift in Sources */ = {isa = PBXBuildFile; fileRef = 434FB64B1D712449007B9C70 /* NSData.swift */; };
		4322B77D202FA2AF0002837D /* NewPumpEvent.swift in Sources */ = {isa = PBXBuildFile; fileRef = 4302F4EA1D50670500F0FCAF /* NewPumpEvent.swift */; };
		4322B77E202FA2AF0002837D /* PersistedPumpEvent.swift in Sources */ = {isa = PBXBuildFile; fileRef = 4302F4EC1D5068CE00F0FCAF /* PersistedPumpEvent.swift */; };
		4322B77F202FA2AF0002837D /* PersistenceController.swift in Sources */ = {isa = PBXBuildFile; fileRef = 43D8FEE21C7294D50073BE78 /* PersistenceController.swift */; };
		4322B780202FA2AF0002837D /* PumpEvent+CoreDataClass.swift in Sources */ = {isa = PBXBuildFile; fileRef = 43DFE27B1CB1D6A600EFBE95 /* PumpEvent+CoreDataClass.swift */; };
		4322B781202FA2AF0002837D /* PumpEvent+CoreDataProperties.swift in Sources */ = {isa = PBXBuildFile; fileRef = 43DFE27C1CB1D6A600EFBE95 /* PumpEvent+CoreDataProperties.swift */; };
		4322B782202FA2AF0002837D /* PumpEventType.swift in Sources */ = {isa = PBXBuildFile; fileRef = 43DFE27F1CB1E12D00EFBE95 /* PumpEventType.swift */; };
		4322B783202FA2AF0002837D /* Reservoir.swift in Sources */ = {isa = PBXBuildFile; fileRef = 43D8FEE31C7294D50073BE78 /* Reservoir.swift */; };
		4322B784202FA2AF0002837D /* Reservoir+CoreDataProperties.swift in Sources */ = {isa = PBXBuildFile; fileRef = 43D8FEE41C7294D50073BE78 /* Reservoir+CoreDataProperties.swift */; };
		4322B785202FA2AF0002837D /* ReservoirValue.swift in Sources */ = {isa = PBXBuildFile; fileRef = 4302F4E81D5066F400F0FCAF /* ReservoirValue.swift */; };
		4322B786202FA2AF0002837D /* WalshInsulinModel.swift in Sources */ = {isa = PBXBuildFile; fileRef = C1DB55B01F2E95FD00C483A2 /* WalshInsulinModel.swift */; };
		4322B787202FA2B30002837D /* DoseEntry.swift in Sources */ = {isa = PBXBuildFile; fileRef = 43D8FEDC1C7294D50073BE78 /* DoseEntry.swift */; };
		4322B788202FA2B30002837D /* DoseStore.swift in Sources */ = {isa = PBXBuildFile; fileRef = 43D8FEDD1C7294D50073BE78 /* DoseStore.swift */; };
		4322B789202FA2B30002837D /* DoseType.swift in Sources */ = {isa = PBXBuildFile; fileRef = 43A0670E1F23CAC700E9E90F /* DoseType.swift */; };
		4322B78A202FA2B30002837D /* DoseUnit.swift in Sources */ = {isa = PBXBuildFile; fileRef = 43C094451CAA1E98001F6403 /* DoseUnit.swift */; };
		4322B78B202FA2B30002837D /* ExponentialInsulinModel.swift in Sources */ = {isa = PBXBuildFile; fileRef = C1DB55B21F2E964400C483A2 /* ExponentialInsulinModel.swift */; };
		4322B78C202FA2B30002837D /* HKQuantitySample+InsulinKit.swift in Sources */ = {isa = PBXBuildFile; fileRef = 437B064D1F2EB35800D95237 /* HKQuantitySample+InsulinKit.swift */; };
		4322B78D202FA2B30002837D /* InsulinDeliveryStore.swift in Sources */ = {isa = PBXBuildFile; fileRef = 438207701F2AE9A300886C13 /* InsulinDeliveryStore.swift */; };
		4322B78E202FA2B30002837D /* InsulinMath.swift in Sources */ = {isa = PBXBuildFile; fileRef = 43D8FEDF1C7294D50073BE78 /* InsulinMath.swift */; };
		4322B78F202FA2B30002837D /* InsulinModel.swift in Sources */ = {isa = PBXBuildFile; fileRef = C12EE16B1F2964B3007DB9F1 /* InsulinModel.swift */; };
		4322B790202FA2B30002837D /* InsulinValue.swift in Sources */ = {isa = PBXBuildFile; fileRef = 43DFE2811CB1FB8500EFBE95 /* InsulinValue.swift */; };
		4322B791202FA2B70002837D /* Model.xcdatamodeld in Sources */ = {isa = PBXBuildFile; fileRef = 43D8FEE01C7294D50073BE78 /* Model.xcdatamodeld */; };
		4322B792202FA3CC0002837D /* carb_effect_from_history_input.json in Resources */ = {isa = PBXBuildFile; fileRef = 43D8FE441C7291A60073BE78 /* carb_effect_from_history_input.json */; };
		4322B793202FA3CC0002837D /* carb_effect_from_history_output.json in Resources */ = {isa = PBXBuildFile; fileRef = 43D8FE451C7291A60073BE78 /* carb_effect_from_history_output.json */; };
		4322B794202FA3CC0002837D /* carb_entry_input.json in Resources */ = {isa = PBXBuildFile; fileRef = C17F4CB21EE9B6DF005079B1 /* carb_entry_input.json */; };
		4322B795202FA3CC0002837D /* carbs_on_board_output.json in Resources */ = {isa = PBXBuildFile; fileRef = 43D8FE461C7291A60073BE78 /* carbs_on_board_output.json */; };
		4322B796202FA3CC0002837D /* grouped_by_overlapping_absorption_times_border_case_input.json in Resources */ = {isa = PBXBuildFile; fileRef = 43EBE44C1EAC7F0C0073A0B5 /* grouped_by_overlapping_absorption_times_border_case_input.json */; };
		4322B797202FA3CC0002837D /* grouped_by_overlapping_absorption_times_border_case_output.json in Resources */ = {isa = PBXBuildFile; fileRef = 43EBE44B1EAC7F0C0073A0B5 /* grouped_by_overlapping_absorption_times_border_case_output.json */; };
		4322B798202FA3CC0002837D /* grouped_by_overlapping_absorption_times_input.json in Resources */ = {isa = PBXBuildFile; fileRef = 43EBE4471EAC77290073A0B5 /* grouped_by_overlapping_absorption_times_input.json */; };
		4322B799202FA3CC0002837D /* grouped_by_overlapping_absorption_times_output.json in Resources */ = {isa = PBXBuildFile; fileRef = 43EBE4481EAC77290073A0B5 /* grouped_by_overlapping_absorption_times_output.json */; };
		4322B79A202FA3CC0002837D /* ice_1_hour_input.json in Resources */ = {isa = PBXBuildFile; fileRef = C1CBF61B1EEA2A1E001E4851 /* ice_1_hour_input.json */; };
		4322B79B202FA3CC0002837D /* ice_1_hour_output.json in Resources */ = {isa = PBXBuildFile; fileRef = 439BCD8F1EEDD2AD00100EAA /* ice_1_hour_output.json */; };
		4322B79C202FA3CC0002837D /* ice_35_min_input.json in Resources */ = {isa = PBXBuildFile; fileRef = C1110E981EE98CF5009BB852 /* ice_35_min_input.json */; };
		4322B79D202FA3CC0002837D /* ice_35_min_none_output.json in Resources */ = {isa = PBXBuildFile; fileRef = 439BCD8D1EEDD22900100EAA /* ice_35_min_none_output.json */; };
		4322B79E202FA3CC0002837D /* ice_35_min_partial_output.json in Resources */ = {isa = PBXBuildFile; fileRef = 4359E74F1EED04330022EF0C /* ice_35_min_partial_output.json */; };
		4322B79F202FA3CC0002837D /* ice_slow_absorption_output.json in Resources */ = {isa = PBXBuildFile; fileRef = 439BCD911EEDD33F00100EAA /* ice_slow_absorption_output.json */; };
		4322B7A0202FA3CC0002837D /* ice_slow_absorption.json in Resources */ = {isa = PBXBuildFile; fileRef = C13E6D291EEB1CB9006F5880 /* ice_slow_absorption.json */; };
		4322B7A1202FA3D20002837D /* momentum_effect_bouncing_glucose_input.json in Resources */ = {isa = PBXBuildFile; fileRef = 43D8FE9C1C7293FA0073BE78 /* momentum_effect_bouncing_glucose_input.json */; };
		4322B7A2202FA3D20002837D /* momentum_effect_bouncing_glucose_output.json in Resources */ = {isa = PBXBuildFile; fileRef = 43D8FE9D1C7293FA0073BE78 /* momentum_effect_bouncing_glucose_output.json */; };
		4322B7A3202FA3D20002837D /* momentum_effect_display_only_glucose_input.json in Resources */ = {isa = PBXBuildFile; fileRef = 43971A411C8CAEF20013154F /* momentum_effect_display_only_glucose_input.json */; };
		4322B7A4202FA3D20002837D /* momentum_effect_duplicate_glucose_input.json in Resources */ = {isa = PBXBuildFile; fileRef = 4303C48B1E29DD4200ADEDC8 /* momentum_effect_duplicate_glucose_input.json */; };
		4322B7A5202FA3D20002837D /* momentum_effect_falling_glucose_input.json in Resources */ = {isa = PBXBuildFile; fileRef = 43D8FE9E1C7293FA0073BE78 /* momentum_effect_falling_glucose_input.json */; };
		4322B7A6202FA3D20002837D /* momentum_effect_falling_glucose_output.json in Resources */ = {isa = PBXBuildFile; fileRef = 43D8FE9F1C7293FA0073BE78 /* momentum_effect_falling_glucose_output.json */; };
		4322B7A7202FA3D20002837D /* momentum_effect_incomplete_glucose_input.json in Resources */ = {isa = PBXBuildFile; fileRef = 43DC87B51C8A9567005BC30D /* momentum_effect_incomplete_glucose_input.json */; };
		4322B7A8202FA3D20002837D /* momentum_effect_mixed_provenance_glucose_input.json in Resources */ = {isa = PBXBuildFile; fileRef = 43C27D921E3C4E7D00613CE1 /* momentum_effect_mixed_provenance_glucose_input.json */; };
		4322B7A9202FA3D20002837D /* momentum_effect_rising_glucose_input.json in Resources */ = {isa = PBXBuildFile; fileRef = 43D8FEA01C7293FA0073BE78 /* momentum_effect_rising_glucose_input.json */; };
		4322B7AA202FA3D20002837D /* momentum_effect_rising_glucose_output.json in Resources */ = {isa = PBXBuildFile; fileRef = 43D8FEA11C7293FA0073BE78 /* momentum_effect_rising_glucose_output.json */; };
		4322B7AB202FA3D20002837D /* momentum_effect_stable_glucose_input.json in Resources */ = {isa = PBXBuildFile; fileRef = 43D8FEA21C7293FA0073BE78 /* momentum_effect_stable_glucose_input.json */; };
		4322B7AC202FA3D20002837D /* momentum_effect_stable_glucose_output.json in Resources */ = {isa = PBXBuildFile; fileRef = 43D8FEA31C7293FA0073BE78 /* momentum_effect_stable_glucose_output.json */; };
		43260F6E21C4BF7A00DD6837 /* UUID.swift in Sources */ = {isa = PBXBuildFile; fileRef = 43260F6D21C4BF7A00DD6837 /* UUID.swift */; };
		432762741D60505F0083215A /* HKQuantitySample.swift in Sources */ = {isa = PBXBuildFile; fileRef = 432762731D60505F0083215A /* HKQuantitySample.swift */; };
		432CF86520D7692E0066B889 /* DeliveryLimitSettingsTableViewController.swift in Sources */ = {isa = PBXBuildFile; fileRef = 432CF86420D7692E0066B889 /* DeliveryLimitSettingsTableViewController.swift */; };
		432CF86720D76AB90066B889 /* SettingsTableViewCell.swift in Sources */ = {isa = PBXBuildFile; fileRef = 432CF86620D76AB90066B889 /* SettingsTableViewCell.swift */; };
		432CF86920D76B320066B889 /* SetupButton.swift in Sources */ = {isa = PBXBuildFile; fileRef = 432CF86820D76B320066B889 /* SetupButton.swift */; };
		432CF86B20D76B9C0066B889 /* SetupIndicatorView.swift in Sources */ = {isa = PBXBuildFile; fileRef = 432CF86A20D76B9C0066B889 /* SetupIndicatorView.swift */; };
		432CF86D20D76C470066B889 /* SwitchTableViewCell.swift in Sources */ = {isa = PBXBuildFile; fileRef = 432CF86C20D76C470066B889 /* SwitchTableViewCell.swift */; };
		432CF86F20D76CCF0066B889 /* GlucoseTrend.swift in Sources */ = {isa = PBXBuildFile; fileRef = 432CF86E20D76CCF0066B889 /* GlucoseTrend.swift */; };
		432CF87120D76D5A0066B889 /* SensorDisplayable.swift in Sources */ = {isa = PBXBuildFile; fileRef = 432CF87020D76D5A0066B889 /* SensorDisplayable.swift */; };
		432CF87320D774220066B889 /* PumpManager.swift in Sources */ = {isa = PBXBuildFile; fileRef = 432CF87220D774220066B889 /* PumpManager.swift */; };
		432CF87420D774520066B889 /* NumberFormatter.swift in Sources */ = {isa = PBXBuildFile; fileRef = 434C5F9D209938CD00B2FD1A /* NumberFormatter.swift */; };
		433BC7A720523DB7000B1200 /* NewGlucoseSample.swift in Sources */ = {isa = PBXBuildFile; fileRef = 433BC7A620523DB7000B1200 /* NewGlucoseSample.swift */; };
		433BC7AA20538D4C000B1200 /* CachedGlucoseObject+CoreDataClass.swift in Sources */ = {isa = PBXBuildFile; fileRef = 433BC7A820538D4C000B1200 /* CachedGlucoseObject+CoreDataClass.swift */; };
		433BC7AB20538D4C000B1200 /* CachedGlucoseObject+CoreDataProperties.swift in Sources */ = {isa = PBXBuildFile; fileRef = 433BC7A920538D4C000B1200 /* CachedGlucoseObject+CoreDataProperties.swift */; };
		433BC7AD20538FCA000B1200 /* StoredGlucoseSample.swift in Sources */ = {isa = PBXBuildFile; fileRef = 433BC7AC20538FCA000B1200 /* StoredGlucoseSample.swift */; };
		433BC7B120562705000B1200 /* UpdateSource.swift in Sources */ = {isa = PBXBuildFile; fileRef = 433BC7B020562705000B1200 /* UpdateSource.swift */; };
		434113AA20F171CB00D05747 /* CachedInsulinDeliveryObject+CoreDataClass.swift in Sources */ = {isa = PBXBuildFile; fileRef = 434113A820F171CB00D05747 /* CachedInsulinDeliveryObject+CoreDataClass.swift */; };
		434113AB20F171CB00D05747 /* CachedInsulinDeliveryObject+CoreDataProperties.swift in Sources */ = {isa = PBXBuildFile; fileRef = 434113A920F171CB00D05747 /* CachedInsulinDeliveryObject+CoreDataProperties.swift */; };
		434113AD20F287DC00D05747 /* NSManagedObjectContext.swift in Sources */ = {isa = PBXBuildFile; fileRef = 434113AC20F287DC00D05747 /* NSManagedObjectContext.swift */; };
		434113AF20F2885300D05747 /* NSManagedObjectContext+CachedInsulinDeliveryObject.swift in Sources */ = {isa = PBXBuildFile; fileRef = 434113AE20F2885300D05747 /* NSManagedObjectContext+CachedInsulinDeliveryObject.swift */; };
		434113B120F2888100D05747 /* NSManagedObjectContext+CachedGlucoseObject.swift in Sources */ = {isa = PBXBuildFile; fileRef = 434113B020F2888100D05747 /* NSManagedObjectContext+CachedGlucoseObject.swift */; };
		434113B320F2890800D05747 /* PersistenceControllerTests.swift in Sources */ = {isa = PBXBuildFile; fileRef = 434113B220F2890800D05747 /* PersistenceControllerTests.swift */; };
		434113B520F2BDB500D05747 /* CachedInsulinDeliveryObjectTests.swift in Sources */ = {isa = PBXBuildFile; fileRef = 434113B420F2BDB500D05747 /* CachedInsulinDeliveryObjectTests.swift */; };
		434113B820F2BDE800D05747 /* PersistenceControllerTestCase.swift in Sources */ = {isa = PBXBuildFile; fileRef = 434113B720F2BDE800D05747 /* PersistenceControllerTestCase.swift */; };
		434113BA20F2C41C00D05747 /* DeletedCarbObjectTests.swift in Sources */ = {isa = PBXBuildFile; fileRef = 434113B920F2C41C00D05747 /* DeletedCarbObjectTests.swift */; };
		434113BC20F2C56100D05747 /* CachedGlucoseObjectTests.swift in Sources */ = {isa = PBXBuildFile; fileRef = 434113BB20F2C56100D05747 /* CachedGlucoseObjectTests.swift */; };
		434113BE20F2C72000D05747 /* CachedCarbObjectTests.swift in Sources */ = {isa = PBXBuildFile; fileRef = 434113BD20F2C72000D05747 /* CachedCarbObjectTests.swift */; };
		4343951F205EED1F0056DC37 /* counteraction_effect_falling_glucose_output.json in Resources */ = {isa = PBXBuildFile; fileRef = 4343951E205EED1F0056DC37 /* counteraction_effect_falling_glucose_output.json */; };
		43439521205F2D910056DC37 /* counteraction_effect_falling_glucose_input.json in Resources */ = {isa = PBXBuildFile; fileRef = 43439520205F2D910056DC37 /* counteraction_effect_falling_glucose_input.json */; };
		434570441FE605E30089C4DC /* OSLog.swift in Sources */ = {isa = PBXBuildFile; fileRef = 434570431FE605E30089C4DC /* OSLog.swift */; };
		434C5F9C2098352500B2FD1A /* QuantityFormatter.swift in Sources */ = {isa = PBXBuildFile; fileRef = 434C5F9B2098352500B2FD1A /* QuantityFormatter.swift */; };
		434C5F9E209938CD00B2FD1A /* NumberFormatter.swift in Sources */ = {isa = PBXBuildFile; fileRef = 434C5F9D209938CD00B2FD1A /* NumberFormatter.swift */; };
		434C5FA0209ABD4700B2FD1A /* QuantityFormatterTests.swift in Sources */ = {isa = PBXBuildFile; fileRef = 434C5F9F209ABD4700B2FD1A /* QuantityFormatterTests.swift */; };
		434C5FA1209AC4EE00B2FD1A /* HKUnit.swift in Sources */ = {isa = PBXBuildFile; fileRef = 43D8FDEE1C7290350073BE78 /* HKUnit.swift */; };
		4352A73C20DECF0700CAC200 /* CGMManager.swift in Sources */ = {isa = PBXBuildFile; fileRef = 4352A73B20DECF0600CAC200 /* CGMManager.swift */; };
		4353D16F203D104F007B4ECD /* CarbStoreError.swift in Sources */ = {isa = PBXBuildFile; fileRef = 4353D16E203D104F007B4ECD /* CarbStoreError.swift */; };
		4353D170203D3E5C007B4ECD /* HealthKit.framework in Frameworks */ = {isa = PBXBuildFile; fileRef = 4301582C1C7ECD7A00B64B63 /* HealthKit.framework */; };
		4353D171203D3E71007B4ECD /* HealthKit.framework in Frameworks */ = {isa = PBXBuildFile; fileRef = 4301582C1C7ECD7A00B64B63 /* HealthKit.framework */; };
		4353D173203D3E7E007B4ECD /* CoreData.framework in Frameworks */ = {isa = PBXBuildFile; fileRef = 4353D172203D3E7E007B4ECD /* CoreData.framework */; };
		4353D17A203E7840007B4ECD /* Locked.swift in Sources */ = {isa = PBXBuildFile; fileRef = 4353D179203E7840007B4ECD /* Locked.swift */; };
		435D2925205F3A670026F401 /* counteraction_effect_falling_glucose_almost_duplicates_input.json in Resources */ = {isa = PBXBuildFile; fileRef = 435D2924205F3A670026F401 /* counteraction_effect_falling_glucose_almost_duplicates_input.json */; };
		435D2928205F3C760026F401 /* counteraction_effect_falling_glucose_double_entries._input.json in Resources */ = {isa = PBXBuildFile; fileRef = 435D2926205F3C750026F401 /* counteraction_effect_falling_glucose_double_entries._input.json */; };
		435D2929205F3C760026F401 /* momentum_effect_rising_glucose_double_entries_input.json in Resources */ = {isa = PBXBuildFile; fileRef = 435D2927205F3C750026F401 /* momentum_effect_rising_glucose_double_entries_input.json */; };
		435D292B205F46180026F401 /* counteraction_effect_falling_glucose_almost_duplicates_output.json in Resources */ = {isa = PBXBuildFile; fileRef = 435D292A205F46180026F401 /* counteraction_effect_falling_glucose_almost_duplicates_output.json */; };
		435D292D205F48750026F401 /* counteraction_effect_falling_glucose_insulin.json in Resources */ = {isa = PBXBuildFile; fileRef = 435D292C205F48750026F401 /* counteraction_effect_falling_glucose_insulin.json */; };
		435F355E1C9CD16A00C204D2 /* NSUserDefaults.swift in Sources */ = {isa = PBXBuildFile; fileRef = 435F355D1C9CD16A00C204D2 /* NSUserDefaults.swift */; };
		435F35611C9CD25F00C204D2 /* DeviceDataManager.swift in Sources */ = {isa = PBXBuildFile; fileRef = 435F35601C9CD25F00C204D2 /* DeviceDataManager.swift */; };
		4369F08F208859E6000E3E45 /* PaddedTextField.swift in Sources */ = {isa = PBXBuildFile; fileRef = 4369F08E208859E6000E3E45 /* PaddedTextField.swift */; };
		4369F092208B0DFF000E3E45 /* DateAndDurationTableViewCell.swift in Sources */ = {isa = PBXBuildFile; fileRef = 4369F091208B0DFF000E3E45 /* DateAndDurationTableViewCell.swift */; };
		4369F094208BA001000E3E45 /* TextButtonTableViewCell.swift in Sources */ = {isa = PBXBuildFile; fileRef = 4369F093208BA001000E3E45 /* TextButtonTableViewCell.swift */; };
		437874B5202FDD1200A3D8B9 /* DoseStoreTests.swift in Sources */ = {isa = PBXBuildFile; fileRef = 43A067121F245A2F00E9E90F /* DoseStoreTests.swift */; };
		437874B6202FDD1500A3D8B9 /* InsulinMathTests.swift in Sources */ = {isa = PBXBuildFile; fileRef = 43D8FEC81C7294640073BE78 /* InsulinMathTests.swift */; };
		437874B7202FDD2D00A3D8B9 /* basal_dose.json in Resources */ = {isa = PBXBuildFile; fileRef = 43B99B051C74552300D050F5 /* basal_dose.json */; };
		437874B8202FDD2D00A3D8B9 /* bolus_dose.json in Resources */ = {isa = PBXBuildFile; fileRef = 43B99AFB1C744CE300D050F5 /* bolus_dose.json */; };
		437874B9202FDD2D00A3D8B9 /* doses_overlay_basal_profile_output.json in Resources */ = {isa = PBXBuildFile; fileRef = 4333931E1F32E31C009466DC /* doses_overlay_basal_profile_output.json */; };
		437874BA202FDD2D00A3D8B9 /* effect_from_basal_output.json in Resources */ = {isa = PBXBuildFile; fileRef = 43B99B071C74553900D050F5 /* effect_from_basal_output.json */; };
		437874BB202FDD2D00A3D8B9 /* effect_from_bolus_output.json in Resources */ = {isa = PBXBuildFile; fileRef = 43B99AFD1C744E5F00D050F5 /* effect_from_bolus_output.json */; };
		437874BC202FDD2D00A3D8B9 /* effect_from_history_output.json in Resources */ = {isa = PBXBuildFile; fileRef = 43B99AFF1C7450EE00D050F5 /* effect_from_history_output.json */; };
		437874BD202FDD2D00A3D8B9 /* iob_from_bolus_120min_output.json in Resources */ = {isa = PBXBuildFile; fileRef = 43CE7CE11CA9EA1A003CC1B0 /* iob_from_bolus_120min_output.json */; };
		437874BE202FDD2D00A3D8B9 /* iob_from_bolus_180min_output.json in Resources */ = {isa = PBXBuildFile; fileRef = 43CE7CE31CA9EB1E003CC1B0 /* iob_from_bolus_180min_output.json */; };
		437874BF202FDD2D00A3D8B9 /* iob_from_bolus_240min_output.json in Resources */ = {isa = PBXBuildFile; fileRef = 43CE7CDF1CA9E8B0003CC1B0 /* iob_from_bolus_240min_output.json */; };
		437874C0202FDD2D00A3D8B9 /* iob_from_bolus_300min_output.json in Resources */ = {isa = PBXBuildFile; fileRef = 43CE7CE51CA9EBD2003CC1B0 /* iob_from_bolus_300min_output.json */; };
		437874C1202FDD2D00A3D8B9 /* iob_from_bolus_312min_output.json in Resources */ = {isa = PBXBuildFile; fileRef = 43CE7CE71CA9EC1F003CC1B0 /* iob_from_bolus_312min_output.json */; };
		437874C2202FDD2D00A3D8B9 /* iob_from_bolus_360min_output.json in Resources */ = {isa = PBXBuildFile; fileRef = 43CE7CE91CA9EC50003CC1B0 /* iob_from_bolus_360min_output.json */; };
		437874C3202FDD2D00A3D8B9 /* iob_from_bolus_420min_output.json in Resources */ = {isa = PBXBuildFile; fileRef = 43CE7CEB1CA9EC88003CC1B0 /* iob_from_bolus_420min_output.json */; };
		437874C4202FDD2D00A3D8B9 /* iob_from_bolus_exponential_output.json in Resources */ = {isa = PBXBuildFile; fileRef = C1DB55B61F2EACD500C483A2 /* iob_from_bolus_exponential_output.json */; };
		437874C5202FDD2D00A3D8B9 /* iob_from_doses_exponential_output.json in Resources */ = {isa = PBXBuildFile; fileRef = C1DB55B41F2EA6EA00C483A2 /* iob_from_doses_exponential_output.json */; };
		437874C6202FDD2D00A3D8B9 /* iob_from_doses_output.json in Resources */ = {isa = PBXBuildFile; fileRef = 43D8FECE1C7294B80073BE78 /* iob_from_doses_output.json */; };
		437874C7202FDD2D00A3D8B9 /* iob_from_reservoir_output.json in Resources */ = {isa = PBXBuildFile; fileRef = 43D8FECF1C7294B80073BE78 /* iob_from_reservoir_output.json */; };
		437874C8202FDD2D00A3D8B9 /* normalize_edge_case_doses_input.json in Resources */ = {isa = PBXBuildFile; fileRef = 43CE7CED1CA9F2CF003CC1B0 /* normalize_edge_case_doses_input.json */; };
		437874C9202FDD2D00A3D8B9 /* normalize_edge_case_doses_output.json in Resources */ = {isa = PBXBuildFile; fileRef = 43CE7CEF1CA9F32C003CC1B0 /* normalize_edge_case_doses_output.json */; };
		437874CA202FDD2D00A3D8B9 /* normalized_doses.json in Resources */ = {isa = PBXBuildFile; fileRef = 43B99B011C7451E500D050F5 /* normalized_doses.json */; };
		437874CB202FDD2D00A3D8B9 /* normalized_reservoir_history_output.json in Resources */ = {isa = PBXBuildFile; fileRef = 43D8FED01C7294B80073BE78 /* normalized_reservoir_history_output.json */; };
		437874CC202FDD2D00A3D8B9 /* reconcile_history_input.json in Resources */ = {isa = PBXBuildFile; fileRef = 434872781CB6256500E55D75 /* reconcile_history_input.json */; };
		437874CD202FDD2D00A3D8B9 /* reconcile_history_output.json in Resources */ = {isa = PBXBuildFile; fileRef = 4348727C1CB626E500E55D75 /* reconcile_history_output.json */; };
		437874CE202FDD2D00A3D8B9 /* reconcile_resume_before_rewind_input.json in Resources */ = {isa = PBXBuildFile; fileRef = 43BDD7E71F804ED5005BA15C /* reconcile_resume_before_rewind_input.json */; };
		437874CF202FDD2D00A3D8B9 /* reconcile_resume_before_rewind_output.json in Resources */ = {isa = PBXBuildFile; fileRef = 43BDD7E91F8050C3005BA15C /* reconcile_resume_before_rewind_output.json */; };
		437874D0202FDD2D00A3D8B9 /* reservoir_history_with_continuity_holes.json in Resources */ = {isa = PBXBuildFile; fileRef = 434FB6471D70096A007B9C70 /* reservoir_history_with_continuity_holes.json */; };
		437874D1202FDD2D00A3D8B9 /* reservoir_history_with_rewind_and_prime_input.json in Resources */ = {isa = PBXBuildFile; fileRef = 43D8FED11C7294B80073BE78 /* reservoir_history_with_rewind_and_prime_input.json */; };
		437874D2202FDD2D00A3D8B9 /* reservoir_history_with_rewind_and_prime_output.json in Resources */ = {isa = PBXBuildFile; fileRef = 43D8FED21C7294B80073BE78 /* reservoir_history_with_rewind_and_prime_output.json */; };
		437874D3202FDD2D00A3D8B9 /* short_basal_dose.json in Resources */ = {isa = PBXBuildFile; fileRef = 43B99B031C74538D00D050F5 /* short_basal_dose.json */; };
		437874D4202FDD2D00A3D8B9 /* suspend_dose_reconciled_normalized_iob.json in Resources */ = {isa = PBXBuildFile; fileRef = 4378B6441ED55F8C000AE785 /* suspend_dose_reconciled_normalized_iob.json */; };
		437874D5202FDD2D00A3D8B9 /* suspend_dose_reconciled_normalized.json in Resources */ = {isa = PBXBuildFile; fileRef = 4378B6451ED55F8C000AE785 /* suspend_dose_reconciled_normalized.json */; };
		437874D6202FDD2D00A3D8B9 /* suspend_dose_reconciled.json in Resources */ = {isa = PBXBuildFile; fileRef = 4378B6461ED55F8C000AE785 /* suspend_dose_reconciled.json */; };
		437874D7202FDD2D00A3D8B9 /* suspend_dose.json in Resources */ = {isa = PBXBuildFile; fileRef = 4378B6421ED55E81000AE785 /* suspend_dose.json */; };
		4378B64B1ED61965000AE785 /* GlucoseEffectVelocity.swift in Sources */ = {isa = PBXBuildFile; fileRef = 4378B64A1ED61965000AE785 /* GlucoseEffectVelocity.swift */; };
		4379CFE321102A4100AADC79 /* DeviceManager.swift in Sources */ = {isa = PBXBuildFile; fileRef = 4379CFE221102A4100AADC79 /* DeviceManager.swift */; };
		437AFEED2036A156008C4892 /* CachedCarbObject+CoreDataClass.swift in Sources */ = {isa = PBXBuildFile; fileRef = 437AFEE92036A156008C4892 /* CachedCarbObject+CoreDataClass.swift */; };
		437AFEEE2036A156008C4892 /* CachedCarbObject+CoreDataProperties.swift in Sources */ = {isa = PBXBuildFile; fileRef = 437AFEEA2036A156008C4892 /* CachedCarbObject+CoreDataProperties.swift */; };
		437AFEEF2036A156008C4892 /* DeletedCarbObject+CoreDataClass.swift in Sources */ = {isa = PBXBuildFile; fileRef = 437AFEEB2036A156008C4892 /* DeletedCarbObject+CoreDataClass.swift */; };
		437AFEF02036A156008C4892 /* DeletedCarbObject+CoreDataProperties.swift in Sources */ = {isa = PBXBuildFile; fileRef = 437AFEEC2036A156008C4892 /* DeletedCarbObject+CoreDataProperties.swift */; };
		437AFEF22036A2D7008C4892 /* DeletedCarbEntry.swift in Sources */ = {isa = PBXBuildFile; fileRef = 437AFEF12036A2D7008C4892 /* DeletedCarbEntry.swift */; };
		437AFF1A2039F149008C4892 /* CarbStoreTests.swift in Sources */ = {isa = PBXBuildFile; fileRef = 437AFF192039F149008C4892 /* CarbStoreTests.swift */; };
		437AFF1D203A45DB008C4892 /* CacheStore.swift in Sources */ = {isa = PBXBuildFile; fileRef = 437AFF1C203A45DB008C4892 /* CacheStore.swift */; };
		437AFF1F203A763F008C4892 /* HKHealthStoreMock.swift in Sources */ = {isa = PBXBuildFile; fileRef = 437AFF1E203A763F008C4892 /* HKHealthStoreMock.swift */; };
		437AFF21203AA740008C4892 /* NSManagedObjectContext.swift in Sources */ = {isa = PBXBuildFile; fileRef = 437AFF20203AA740008C4892 /* NSManagedObjectContext.swift */; };
		437AFF24203BE402008C4892 /* HKHealthStore.swift in Sources */ = {isa = PBXBuildFile; fileRef = 437AFF23203BE402008C4892 /* HKHealthStore.swift */; };
		43A8EC3C210CEEA500A81379 /* CGMManagerUI.swift in Sources */ = {isa = PBXBuildFile; fileRef = 43A8EC3B210CEEA500A81379 /* CGMManagerUI.swift */; };
		43AF1FB21C926CDD00EA2F3D /* HKQuantity.swift in Sources */ = {isa = PBXBuildFile; fileRef = 43AF1FB11C926CDD00EA2F3D /* HKQuantity.swift */; };
		43B17C81208BFA6600AC27E9 /* HKUnit.swift in Sources */ = {isa = PBXBuildFile; fileRef = 43D8FDEE1C7290350073BE78 /* HKUnit.swift */; };
		43B17C89208EEC0B00AC27E9 /* HealthStoreUnitCache.swift in Sources */ = {isa = PBXBuildFile; fileRef = 43B17C88208EEC0B00AC27E9 /* HealthStoreUnitCache.swift */; };
		43BA7158201E484D0058961E /* LoopKitUI.h in Headers */ = {isa = PBXBuildFile; fileRef = 43BA7156201E484D0058961E /* LoopKitUI.h */; settings = {ATTRIBUTES = (Public, ); }; };
		43BA715B201E484D0058961E /* LoopKitUI.framework in Frameworks */ = {isa = PBXBuildFile; fileRef = 43BA7154201E484D0058961E /* LoopKitUI.framework */; };
		43BA715C201E484D0058961E /* LoopKitUI.framework in Embed Frameworks */ = {isa = PBXBuildFile; fileRef = 43BA7154201E484D0058961E /* LoopKitUI.framework */; settings = {ATTRIBUTES = (CodeSignOnCopy, RemoveHeadersOnCopy, ); }; };
		43BA7162201E490D0058961E /* ErrorBackgroundView.swift in Sources */ = {isa = PBXBuildFile; fileRef = 43D8FEEF1C7294E90073BE78 /* ErrorBackgroundView.swift */; };
		43BA7163201E490D0058961E /* InsulinDeliveryTableViewController.swift in Sources */ = {isa = PBXBuildFile; fileRef = 4302F4DC1D4DCED000F0FCAF /* InsulinDeliveryTableViewController.swift */; };
		43BA7164201E49130058961E /* InsulinKit.storyboard in Resources */ = {isa = PBXBuildFile; fileRef = 43D8FEED1C7294E90073BE78 /* InsulinKit.storyboard */; };
		43BA7169201E49220058961E /* CarbEntryEditViewController.swift in Sources */ = {isa = PBXBuildFile; fileRef = 43D8FE561C7291D80073BE78 /* CarbEntryEditViewController.swift */; };
		43BA716A201E49220058961E /* CarbEntryTableViewController.swift in Sources */ = {isa = PBXBuildFile; fileRef = 43D8FE571C7291D80073BE78 /* CarbEntryTableViewController.swift */; };
		43BA716B201E49220058961E /* CarbEntryValidationNavigationDelegate.swift in Sources */ = {isa = PBXBuildFile; fileRef = 2FD1A6AF1E4A76CC0042EF39 /* CarbEntryValidationNavigationDelegate.swift */; };
		43BA716C201E49220058961E /* CustomInputTextField.swift in Sources */ = {isa = PBXBuildFile; fileRef = 432711371EDE826A00171F6A /* CustomInputTextField.swift */; };
		43BA716D201E49220058961E /* DatePickerTableViewCell.swift in Sources */ = {isa = PBXBuildFile; fileRef = 43D8FE591C7291D80073BE78 /* DatePickerTableViewCell.swift */; };
		43BA716E201E49220058961E /* DecimalTextFieldTableViewCell.swift in Sources */ = {isa = PBXBuildFile; fileRef = 43D8FE5A1C7291D80073BE78 /* DecimalTextFieldTableViewCell.swift */; };
		43BA716F201E49220058961E /* FoodEmojiDataSource.swift in Sources */ = {isa = PBXBuildFile; fileRef = 4359E74D1EEA1FBC0022EF0C /* FoodEmojiDataSource.swift */; };
		43BA7170201E49220058961E /* FoodTypeShortcutCell.swift in Sources */ = {isa = PBXBuildFile; fileRef = 433D705D1EFB29700004EB9F /* FoodTypeShortcutCell.swift */; };
		43BA7173201E492E0058961E /* DateAndDurationTableViewCell.xib in Resources */ = {isa = PBXBuildFile; fileRef = 434A01CF1F019D9100938125 /* DateAndDurationTableViewCell.xib */; };
		43BA717A201E4F1D0058961E /* IdentifiableClass.swift in Sources */ = {isa = PBXBuildFile; fileRef = 434FF1DF1CF269D8000DB779 /* IdentifiableClass.swift */; };
		43BA717B201EE6A40058961E /* NibLoadable.swift in Sources */ = {isa = PBXBuildFile; fileRef = 43177D0D1D3737420006E908 /* NibLoadable.swift */; };
		43BA717D201EE7090058961E /* GlucoseRangeTableViewCell.swift in Sources */ = {isa = PBXBuildFile; fileRef = 43D8FE071C7290530073BE78 /* GlucoseRangeTableViewCell.swift */; };
		43BA717E201EE7090058961E /* CommandResponseViewController.swift in Sources */ = {isa = PBXBuildFile; fileRef = 434FB6491D712158007B9C70 /* CommandResponseViewController.swift */; };
		43BA717F201EE7090058961E /* GlucoseRangeOverrideTableViewCell.swift in Sources */ = {isa = PBXBuildFile; fileRef = 43177D0B1D3734040006E908 /* GlucoseRangeOverrideTableViewCell.swift */; };
		43BA7180201EE7090058961E /* SingleValueScheduleTableViewController.swift in Sources */ = {isa = PBXBuildFile; fileRef = 43D8FE0C1C7290530073BE78 /* SingleValueScheduleTableViewController.swift */; };
		43BA7181201EE7090058961E /* RepeatingScheduleValueTableViewCell.swift in Sources */ = {isa = PBXBuildFile; fileRef = 43D8FE0A1C7290530073BE78 /* RepeatingScheduleValueTableViewCell.swift */; };
		43BA7182201EE7090058961E /* TextFieldTableViewCell.swift in Sources */ = {isa = PBXBuildFile; fileRef = 434FF1F01CF29451000DB779 /* TextFieldTableViewCell.swift */; };
		43BA7183201EE7090058961E /* DailyQuantityScheduleTableViewController.swift in Sources */ = {isa = PBXBuildFile; fileRef = 43D8FE041C7290530073BE78 /* DailyQuantityScheduleTableViewController.swift */; };
		43BA7184201EE7090058961E /* TextFieldTableViewController.swift in Sources */ = {isa = PBXBuildFile; fileRef = 434FF1F31CF294A9000DB779 /* TextFieldTableViewController.swift */; };
		43BA7185201EE7090058961E /* DailyValueScheduleTableViewController.swift in Sources */ = {isa = PBXBuildFile; fileRef = 43D8FE051C7290530073BE78 /* DailyValueScheduleTableViewController.swift */; };
		43BA7187201EE7090058961E /* GlucoseRangeScheduleTableViewController.swift in Sources */ = {isa = PBXBuildFile; fileRef = 43D8FE061C7290530073BE78 /* GlucoseRangeScheduleTableViewController.swift */; };
		43BA7188201EE85B0058961E /* HKUnit.swift in Sources */ = {isa = PBXBuildFile; fileRef = 43D8FDEE1C7290350073BE78 /* HKUnit.swift */; };
		43BA7189201EE8980058961E /* UITableViewCell.swift in Sources */ = {isa = PBXBuildFile; fileRef = 434FF1E31CF26A1E000DB779 /* UITableViewCell.swift */; };
		43BA718A201EE8CF0058961E /* NSTimeInterval.swift in Sources */ = {isa = PBXBuildFile; fileRef = 43D8FDF21C7290350073BE78 /* NSTimeInterval.swift */; };
		43BA718B201EE93C0058961E /* TimeZone.swift in Sources */ = {isa = PBXBuildFile; fileRef = 4303C4901E2D664200ADEDC8 /* TimeZone.swift */; };
		43BA718C201EEE5A0058961E /* NSData.swift in Sources */ = {isa = PBXBuildFile; fileRef = 434FB64B1D712449007B9C70 /* NSData.swift */; };
		43BA7191202020140058961E /* LoopKit.framework in Frameworks */ = {isa = PBXBuildFile; fileRef = 43D8FDCB1C728FDF0073BE78 /* LoopKit.framework */; };
		43BA7192202039950058961E /* RepeatingScheduleValueTableViewCell.xib in Resources */ = {isa = PBXBuildFile; fileRef = 43D8FE0B1C7290530073BE78 /* RepeatingScheduleValueTableViewCell.xib */; };
		43BA7193202039A30058961E /* TextFieldTableViewCell.xib in Resources */ = {isa = PBXBuildFile; fileRef = 434FF1EF1CF29451000DB779 /* TextFieldTableViewCell.xib */; };
		43BA7194202039A90058961E /* GlucoseRangeTableViewCell.xib in Resources */ = {isa = PBXBuildFile; fileRef = 43D8FE081C7290530073BE78 /* GlucoseRangeTableViewCell.xib */; };
		43BA7195202039B00058961E /* GlucoseRangeOverrideTableViewCell.xib in Resources */ = {isa = PBXBuildFile; fileRef = 43177D071D37306D0006E908 /* GlucoseRangeOverrideTableViewCell.xib */; };
		43BA719620203C750058961E /* Assets.xcassets in Resources */ = {isa = PBXBuildFile; fileRef = 43177D091D3732C70006E908 /* Assets.xcassets */; };
		43BA719720203EF30058961E /* CarbKit.storyboard in Resources */ = {isa = PBXBuildFile; fileRef = 43BA719920203EF30058961E /* CarbKit.storyboard */; };
		43C9805A212BDEE4003B5D17 /* ice_minus_carb_effect_with_gaps_output.json in Resources */ = {isa = PBXBuildFile; fileRef = 43C98059212BDEE4003B5D17 /* ice_minus_carb_effect_with_gaps_output.json */; };
		43C9805C212D216A003B5D17 /* GlucoseChange.swift in Sources */ = {isa = PBXBuildFile; fileRef = 43C9805B212D216A003B5D17 /* GlucoseChange.swift */; };
		43CB51B2211EB1A400DB9B4A /* NSUserActivity+CarbKit.swift in Sources */ = {isa = PBXBuildFile; fileRef = 43CB51B0211EB16C00DB9B4A /* NSUserActivity+CarbKit.swift */; };
		43CF0B3F2030FD0D002A66DE /* UploadState.swift in Sources */ = {isa = PBXBuildFile; fileRef = 43CF0B3E2030FD0D002A66DE /* UploadState.swift */; };
		43D8FDCF1C728FDF0073BE78 /* LoopKit.h in Headers */ = {isa = PBXBuildFile; fileRef = 43D8FDCE1C728FDF0073BE78 /* LoopKit.h */; settings = {ATTRIBUTES = (Public, ); }; };
		43D8FDD61C728FDF0073BE78 /* LoopKit.framework in Frameworks */ = {isa = PBXBuildFile; fileRef = 43D8FDCB1C728FDF0073BE78 /* LoopKit.framework */; };
		43D8FDDB1C728FDF0073BE78 /* LoopKitTests.swift in Sources */ = {isa = PBXBuildFile; fileRef = 43D8FDDA1C728FDF0073BE78 /* LoopKitTests.swift */; };
		43D8FDF41C7290350073BE78 /* BasalRateSchedule.swift in Sources */ = {isa = PBXBuildFile; fileRef = 43D8FDE51C7290340073BE78 /* BasalRateSchedule.swift */; };
		43D8FDF51C7290350073BE78 /* CarbRatioSchedule.swift in Sources */ = {isa = PBXBuildFile; fileRef = 43D8FDE61C7290350073BE78 /* CarbRatioSchedule.swift */; };
		43D8FDF61C7290350073BE78 /* DailyQuantitySchedule.swift in Sources */ = {isa = PBXBuildFile; fileRef = 43D8FDE71C7290350073BE78 /* DailyQuantitySchedule.swift */; };
		43D8FDF71C7290350073BE78 /* DailyValueSchedule.swift in Sources */ = {isa = PBXBuildFile; fileRef = 43D8FDE81C7290350073BE78 /* DailyValueSchedule.swift */; };
		43D8FDF81C7290350073BE78 /* Double.swift in Sources */ = {isa = PBXBuildFile; fileRef = 43D8FDE91C7290350073BE78 /* Double.swift */; };
		43D8FDF91C7290350073BE78 /* GlucoseEffect.swift in Sources */ = {isa = PBXBuildFile; fileRef = 43D8FDEA1C7290350073BE78 /* GlucoseEffect.swift */; };
		43D8FDFA1C7290350073BE78 /* GlucoseRangeSchedule.swift in Sources */ = {isa = PBXBuildFile; fileRef = 43D8FDEB1C7290350073BE78 /* GlucoseRangeSchedule.swift */; };
		43D8FDFB1C7290350073BE78 /* GlucoseSchedule.swift in Sources */ = {isa = PBXBuildFile; fileRef = 43D8FDEC1C7290350073BE78 /* GlucoseSchedule.swift */; };
		43D8FDFC1C7290350073BE78 /* HealthKitSampleStore.swift in Sources */ = {isa = PBXBuildFile; fileRef = 43D8FDED1C7290350073BE78 /* HealthKitSampleStore.swift */; };
		43D8FDFD1C7290350073BE78 /* HKUnit.swift in Sources */ = {isa = PBXBuildFile; fileRef = 43D8FDEE1C7290350073BE78 /* HKUnit.swift */; };
		43D8FDFE1C7290350073BE78 /* LoopMath.swift in Sources */ = {isa = PBXBuildFile; fileRef = 43D8FDEF1C7290350073BE78 /* LoopMath.swift */; };
		43D8FDFF1C7290350073BE78 /* Date.swift in Sources */ = {isa = PBXBuildFile; fileRef = 43D8FDF01C7290350073BE78 /* Date.swift */; };
		43D8FE011C7290350073BE78 /* NSTimeInterval.swift in Sources */ = {isa = PBXBuildFile; fileRef = 43D8FDF21C7290350073BE78 /* NSTimeInterval.swift */; };
		43D8FE021C7290350073BE78 /* SampleValue.swift in Sources */ = {isa = PBXBuildFile; fileRef = 43D8FDF31C7290350073BE78 /* SampleValue.swift */; };
		43D8FE1D1C72906E0073BE78 /* BasalRateScheduleTests.swift in Sources */ = {isa = PBXBuildFile; fileRef = 43D8FE1A1C72906E0073BE78 /* BasalRateScheduleTests.swift */; };
		43D8FE1E1C72906E0073BE78 /* NSDateTests.swift in Sources */ = {isa = PBXBuildFile; fileRef = 43D8FE1B1C72906E0073BE78 /* NSDateTests.swift */; };
		43D8FE1F1C72906E0073BE78 /* QuantityScheduleTests.swift in Sources */ = {isa = PBXBuildFile; fileRef = 43D8FE1C1C72906E0073BE78 /* QuantityScheduleTests.swift */; };
		43D8FE691C7292B00073BE78 /* read_carb_ratios.json in Resources */ = {isa = PBXBuildFile; fileRef = 43D8FE661C7292950073BE78 /* read_carb_ratios.json */; };
		43D8FEF71C7295500073BE78 /* basal.json in Resources */ = {isa = PBXBuildFile; fileRef = 43D8FEF41C7295490073BE78 /* basal.json */; };
		43D9888B1C87E47800DA4467 /* GlucoseValue.swift in Sources */ = {isa = PBXBuildFile; fileRef = 43D9888A1C87E47800DA4467 /* GlucoseValue.swift */; };
		43D9888D1C87EBE400DA4467 /* LoopMathTests.swift in Sources */ = {isa = PBXBuildFile; fileRef = 43D9888C1C87EBE400DA4467 /* LoopMathTests.swift */; };
		43D988A11C87FFA300DA4467 /* glucose_from_effects_no_momentum_output.json in Resources */ = {isa = PBXBuildFile; fileRef = 43D988921C87FFA300DA4467 /* glucose_from_effects_no_momentum_output.json */; };
		43D988A21C87FFA300DA4467 /* glucose_from_effects_momentum_up_output.json in Resources */ = {isa = PBXBuildFile; fileRef = 43D988931C87FFA300DA4467 /* glucose_from_effects_momentum_up_output.json */; };
		43D988A31C87FFA300DA4467 /* glucose_from_effects_momentum_up_input.json in Resources */ = {isa = PBXBuildFile; fileRef = 43D988941C87FFA300DA4467 /* glucose_from_effects_momentum_up_input.json */; };
		43D988A41C87FFA300DA4467 /* glucose_from_effects_momentum_flat_output.json in Resources */ = {isa = PBXBuildFile; fileRef = 43D988951C87FFA300DA4467 /* glucose_from_effects_momentum_flat_output.json */; };
		43D988A51C87FFA300DA4467 /* glucose_from_effects_momentum_flat_input.json in Resources */ = {isa = PBXBuildFile; fileRef = 43D988961C87FFA300DA4467 /* glucose_from_effects_momentum_flat_input.json */; };
		43D988A61C87FFA300DA4467 /* glucose_from_effects_momentum_flat_glucose_input.json in Resources */ = {isa = PBXBuildFile; fileRef = 43D988971C87FFA300DA4467 /* glucose_from_effects_momentum_flat_glucose_input.json */; };
		43D988A71C87FFA300DA4467 /* glucose_from_effects_momentum_down_output.json in Resources */ = {isa = PBXBuildFile; fileRef = 43D988981C87FFA300DA4467 /* glucose_from_effects_momentum_down_output.json */; };
		43D988A81C87FFA300DA4467 /* glucose_from_effects_momentum_down_input.json in Resources */ = {isa = PBXBuildFile; fileRef = 43D988991C87FFA300DA4467 /* glucose_from_effects_momentum_down_input.json */; };
		43D988A91C87FFA300DA4467 /* glucose_from_effects_momentum_blend_output.json in Resources */ = {isa = PBXBuildFile; fileRef = 43D9889A1C87FFA300DA4467 /* glucose_from_effects_momentum_blend_output.json */; };
		43D988AA1C87FFA300DA4467 /* glucose_from_effects_momentum_blend_momentum_input.json in Resources */ = {isa = PBXBuildFile; fileRef = 43D9889B1C87FFA300DA4467 /* glucose_from_effects_momentum_blend_momentum_input.json */; };
		43D988AB1C87FFA300DA4467 /* glucose_from_effects_momentum_blend_insulin_effect_input.json in Resources */ = {isa = PBXBuildFile; fileRef = 43D9889C1C87FFA300DA4467 /* glucose_from_effects_momentum_blend_insulin_effect_input.json */; };
		43D988AC1C87FFA300DA4467 /* glucose_from_effects_momentum_blend_glucose_input.json in Resources */ = {isa = PBXBuildFile; fileRef = 43D9889D1C87FFA300DA4467 /* glucose_from_effects_momentum_blend_glucose_input.json */; };
		43D988AD1C87FFA300DA4467 /* glucose_from_effects_insulin_effect_input.json in Resources */ = {isa = PBXBuildFile; fileRef = 43D9889E1C87FFA300DA4467 /* glucose_from_effects_insulin_effect_input.json */; };
		43D988AE1C87FFA300DA4467 /* glucose_from_effects_glucose_input.json in Resources */ = {isa = PBXBuildFile; fileRef = 43D9889F1C87FFA300DA4467 /* glucose_from_effects_glucose_input.json */; };
		43D988AF1C87FFA300DA4467 /* glucose_from_effects_carb_effect_input.json in Resources */ = {isa = PBXBuildFile; fileRef = 43D988A01C87FFA300DA4467 /* glucose_from_effects_carb_effect_input.json */; };
		43DC87B81C8AD058005BC30D /* glucose_from_effects_non_zero_glucose_input.json in Resources */ = {isa = PBXBuildFile; fileRef = 43DC87B71C8AD058005BC30D /* glucose_from_effects_non_zero_glucose_input.json */; };
		43DC87BB1C8AD0ED005BC30D /* glucose_from_effects_non_zero_insulin_input.json in Resources */ = {isa = PBXBuildFile; fileRef = 43DC87B91C8AD0ED005BC30D /* glucose_from_effects_non_zero_insulin_input.json */; };
		43DC87BC1C8AD0ED005BC30D /* glucose_from_effects_non_zero_carb_input.json in Resources */ = {isa = PBXBuildFile; fileRef = 43DC87BA1C8AD0ED005BC30D /* glucose_from_effects_non_zero_carb_input.json */; };
		43DC87BE1C8AD41D005BC30D /* glucose_from_effects_non_zero_output.json in Resources */ = {isa = PBXBuildFile; fileRef = 43DC87BD1C8AD41D005BC30D /* glucose_from_effects_non_zero_output.json */; };
		43F5034B21051FCE009FA89A /* KeychainManager.swift in Sources */ = {isa = PBXBuildFile; fileRef = 43F5034A21051FCD009FA89A /* KeychainManager.swift */; };
		43F5034D210599CC009FA89A /* AuthenticationViewController.swift in Sources */ = {isa = PBXBuildFile; fileRef = 43F5034C210599CC009FA89A /* AuthenticationViewController.swift */; };
		43F5034F210599DF009FA89A /* ValidatingIndicatorView.swift in Sources */ = {isa = PBXBuildFile; fileRef = 43F5034E210599DF009FA89A /* ValidatingIndicatorView.swift */; };
		43F5035721059A8A009FA89A /* ServiceCredential.swift in Sources */ = {isa = PBXBuildFile; fileRef = 43F5035521059A8A009FA89A /* ServiceCredential.swift */; };
		43F5035A21059AF7009FA89A /* AuthenticationTableViewCell.swift in Sources */ = {isa = PBXBuildFile; fileRef = 43F5035821059AF7009FA89A /* AuthenticationTableViewCell.swift */; };
		43F5035B21059AF7009FA89A /* AuthenticationTableViewCell.xib in Resources */ = {isa = PBXBuildFile; fileRef = 43F5035921059AF7009FA89A /* AuthenticationTableViewCell.xib */; };
		43F5035D21059B56009FA89A /* UIColor.swift in Sources */ = {isa = PBXBuildFile; fileRef = 43F5035C21059B56009FA89A /* UIColor.swift */; };
		43F503632106C761009FA89A /* ServiceAuthenticationUI.swift in Sources */ = {isa = PBXBuildFile; fileRef = 43F503622106C761009FA89A /* ServiceAuthenticationUI.swift */; };
		43F503642106C78C009FA89A /* ServiceAuthentication.swift in Sources */ = {isa = PBXBuildFile; fileRef = 43F5035421059A8A009FA89A /* ServiceAuthentication.swift */; };
		43FB60E320DCB9E0002B996B /* PumpManagerUI.swift in Sources */ = {isa = PBXBuildFile; fileRef = 43FB60E220DCB9E0002B996B /* PumpManagerUI.swift */; };
		43FB60E520DCBA02002B996B /* SetupTableViewController.swift in Sources */ = {isa = PBXBuildFile; fileRef = 43FB60E420DCBA02002B996B /* SetupTableViewController.swift */; };
		43FB60E720DCBC55002B996B /* RadioSelectionTableViewController.swift in Sources */ = {isa = PBXBuildFile; fileRef = 43FB60E620DCBC55002B996B /* RadioSelectionTableViewController.swift */; };
		43FB60E920DCBE64002B996B /* PumpManagerStatus.swift in Sources */ = {isa = PBXBuildFile; fileRef = 43FB60E820DCBE64002B996B /* PumpManagerStatus.swift */; };
		43FB60EB20DDC868002B996B /* SetBolusError.swift in Sources */ = {isa = PBXBuildFile; fileRef = 43FB60EA20DDC868002B996B /* SetBolusError.swift */; };
		43FB610720DDF19B002B996B /* PumpManagerError.swift in Sources */ = {isa = PBXBuildFile; fileRef = 43FB610620DDF19B002B996B /* PumpManagerError.swift */; };
		7D68A9AE1FE0A3D000522C49 /* Localizable.strings in Resources */ = {isa = PBXBuildFile; fileRef = 7D68A9B01FE0A3D000522C49 /* Localizable.strings */; };
		7D68A9B81FE0A3D100522C49 /* InfoPlist.strings in Resources */ = {isa = PBXBuildFile; fileRef = 7D68A9BA1FE0A3D100522C49 /* InfoPlist.strings */; };
		7D68A9C21FE0A3D200522C49 /* InfoPlist.strings in Resources */ = {isa = PBXBuildFile; fileRef = 7D68A9C41FE0A3D200522C49 /* InfoPlist.strings */; };
<<<<<<< HEAD
		891444E2221A4E01007E96CB /* CombinedTableViewCell.swift in Sources */ = {isa = PBXBuildFile; fileRef = 891444E1221A4E01007E96CB /* CombinedTableViewCell.swift */; };
		892A5D9A2231E0E4008961AB /* SettingsNavigationViewController.swift in Sources */ = {isa = PBXBuildFile; fileRef = 892A5D992231E0E3008961AB /* SettingsNavigationViewController.swift */; };
		892A5D9C2231E118008961AB /* UIAlertController.swift in Sources */ = {isa = PBXBuildFile; fileRef = 892A5D9B2231E118008961AB /* UIAlertController.swift */; };
		892A5D9E2231E122008961AB /* StateColorPalette.swift in Sources */ = {isa = PBXBuildFile; fileRef = 892A5D9D2231E122008961AB /* StateColorPalette.swift */; };
		892A5DA02231E130008961AB /* CompletionNotifying.swift in Sources */ = {isa = PBXBuildFile; fileRef = 892A5D9F2231E12F008961AB /* CompletionNotifying.swift */; };
		892A5DA22231E137008961AB /* HUDProvider.swift in Sources */ = {isa = PBXBuildFile; fileRef = 892A5DA12231E136008961AB /* HUDProvider.swift */; };
		892A5DA82231E15D008961AB /* BasalScheduleEntryTableViewCell.xib in Resources */ = {isa = PBXBuildFile; fileRef = 892A5DA32231E15D008961AB /* BasalScheduleEntryTableViewCell.xib */; };
		892A5DA92231E15D008961AB /* BasalScheduleEntryTableViewCell.swift in Sources */ = {isa = PBXBuildFile; fileRef = 892A5DA42231E15D008961AB /* BasalScheduleEntryTableViewCell.swift */; };
		892A5DAA2231E15D008961AB /* BatteryLevelHUDView.xib in Resources */ = {isa = PBXBuildFile; fileRef = 892A5DA52231E15D008961AB /* BatteryLevelHUDView.xib */; };
		892A5DAB2231E15D008961AB /* BaseHUDView.swift in Sources */ = {isa = PBXBuildFile; fileRef = 892A5DA62231E15D008961AB /* BaseHUDView.swift */; };
		892A5DAC2231E15D008961AB /* BatteryLevelHUDView.swift in Sources */ = {isa = PBXBuildFile; fileRef = 892A5DA72231E15D008961AB /* BatteryLevelHUDView.swift */; };
		892A5DAE2231E185008961AB /* HUDAssets.xcassets in Resources */ = {isa = PBXBuildFile; fileRef = 892A5DAD2231E185008961AB /* HUDAssets.xcassets */; };
		892A5DB22231E191008961AB /* LoadingTableViewCell.swift in Sources */ = {isa = PBXBuildFile; fileRef = 892A5DAF2231E191008961AB /* LoadingTableViewCell.swift */; };
		892A5DB32231E191008961AB /* LevelHUDView.swift in Sources */ = {isa = PBXBuildFile; fileRef = 892A5DB02231E191008961AB /* LevelHUDView.swift */; };
		892A5DB42231E191008961AB /* LevelMaskView.swift in Sources */ = {isa = PBXBuildFile; fileRef = 892A5DB12231E191008961AB /* LevelMaskView.swift */; };
		892A5DB72231E1A0008961AB /* ReservoirVolumeHUDView.xib in Resources */ = {isa = PBXBuildFile; fileRef = 892A5DB52231E19F008961AB /* ReservoirVolumeHUDView.xib */; };
		892A5DB82231E1A0008961AB /* ReservoirVolumeHUDView.swift in Sources */ = {isa = PBXBuildFile; fileRef = 892A5DB62231E19F008961AB /* ReservoirVolumeHUDView.swift */; };
		892A5DBA2231E1CE008961AB /* BasalScheduleTableViewController.swift in Sources */ = {isa = PBXBuildFile; fileRef = 892A5DB92231E1CE008961AB /* BasalScheduleTableViewController.swift */; };
		892A5DBC2231E20C008961AB /* Comparable.swift in Sources */ = {isa = PBXBuildFile; fileRef = 892A5DBB2231E20C008961AB /* Comparable.swift */; };
		895FE06922011E5900FCF18A /* TemporaryScheduleOverrideSettings.swift in Sources */ = {isa = PBXBuildFile; fileRef = 895FE06622011E5800FCF18A /* TemporaryScheduleOverrideSettings.swift */; };
		895FE06A22011E5900FCF18A /* TemporaryScheduleOverride.swift in Sources */ = {isa = PBXBuildFile; fileRef = 895FE06722011E5800FCF18A /* TemporaryScheduleOverride.swift */; };
		895FE06B22011E5900FCF18A /* TemporaryScheduleOverridePreset.swift in Sources */ = {isa = PBXBuildFile; fileRef = 895FE06822011E5900FCF18A /* TemporaryScheduleOverridePreset.swift */; };
		895FE06E22011E9A00FCF18A /* OverrideEmojiDataSource.swift in Sources */ = {isa = PBXBuildFile; fileRef = 895FE06C22011E9900FCF18A /* OverrideEmojiDataSource.swift */; };
		895FE06F22011E9A00FCF18A /* OverrideSelectionViewController.storyboard in Resources */ = {isa = PBXBuildFile; fileRef = 895FE06D22011E9A00FCF18A /* OverrideSelectionViewController.storyboard */; };
		895FE07122011EDD00FCF18A /* EmojiInputController.storyboard in Resources */ = {isa = PBXBuildFile; fileRef = 895FE07022011EDD00FCF18A /* EmojiInputController.storyboard */; };
		895FE07F22011F0C00FCF18A /* DoubleRangeTableViewCell.xib in Resources */ = {isa = PBXBuildFile; fileRef = 895FE07222011F0B00FCF18A /* DoubleRangeTableViewCell.xib */; };
		895FE08022011F0C00FCF18A /* EmojiDataSource.swift in Sources */ = {isa = PBXBuildFile; fileRef = 895FE07322011F0B00FCF18A /* EmojiDataSource.swift */; };
		895FE08122011F0C00FCF18A /* OverridePresetCollectionViewCell.swift in Sources */ = {isa = PBXBuildFile; fileRef = 895FE07422011F0B00FCF18A /* OverridePresetCollectionViewCell.swift */; };
		895FE08222011F0C00FCF18A /* LabeledTextFieldTableViewCell.swift in Sources */ = {isa = PBXBuildFile; fileRef = 895FE07522011F0B00FCF18A /* LabeledTextFieldTableViewCell.swift */; };
		895FE08322011F0C00FCF18A /* OverrideSelectionFooterView.swift in Sources */ = {isa = PBXBuildFile; fileRef = 895FE07622011F0B00FCF18A /* OverrideSelectionFooterView.swift */; };
		895FE08422011F0C00FCF18A /* OverrideMultiplierView.swift in Sources */ = {isa = PBXBuildFile; fileRef = 895FE07722011F0B00FCF18A /* OverrideMultiplierView.swift */; };
		895FE08522011F0C00FCF18A /* OverrideMultiplierTableViewCell.swift in Sources */ = {isa = PBXBuildFile; fileRef = 895FE07822011F0B00FCF18A /* OverrideMultiplierTableViewCell.swift */; };
		895FE08622011F0C00FCF18A /* DecimalTextFieldTableViewCell.xib in Resources */ = {isa = PBXBuildFile; fileRef = 895FE07922011F0B00FCF18A /* DecimalTextFieldTableViewCell.xib */; };
		895FE08722011F0C00FCF18A /* EmojiInputCell.swift in Sources */ = {isa = PBXBuildFile; fileRef = 895FE07A22011F0C00FCF18A /* EmojiInputCell.swift */; };
		895FE08822011F0C00FCF18A /* DoubleRangeTableViewCell.swift in Sources */ = {isa = PBXBuildFile; fileRef = 895FE07B22011F0C00FCF18A /* DoubleRangeTableViewCell.swift */; };
		895FE08922011F0C00FCF18A /* OverrideSelectionHeaderView.swift in Sources */ = {isa = PBXBuildFile; fileRef = 895FE07C22011F0C00FCF18A /* OverrideSelectionHeaderView.swift */; };
		895FE08A22011F0C00FCF18A /* LabeledTextFieldTableViewCell.xib in Resources */ = {isa = PBXBuildFile; fileRef = 895FE07D22011F0C00FCF18A /* LabeledTextFieldTableViewCell.xib */; };
		895FE08B22011F0C00FCF18A /* EmojiInputHeaderView.swift in Sources */ = {isa = PBXBuildFile; fileRef = 895FE07E22011F0C00FCF18A /* EmojiInputHeaderView.swift */; };
		895FE09022011F4800FCF18A /* OverrideSelectionViewController.swift in Sources */ = {isa = PBXBuildFile; fileRef = 895FE08C22011F4800FCF18A /* OverrideSelectionViewController.swift */; };
		895FE09122011F4800FCF18A /* AddEditOverrideTableViewController.swift in Sources */ = {isa = PBXBuildFile; fileRef = 895FE08D22011F4800FCF18A /* AddEditOverrideTableViewController.swift */; };
		895FE09222011F4800FCF18A /* OverridePresetTableViewController.swift in Sources */ = {isa = PBXBuildFile; fileRef = 895FE08E22011F4800FCF18A /* OverridePresetTableViewController.swift */; };
		895FE09322011F4800FCF18A /* EmojiInputController.swift in Sources */ = {isa = PBXBuildFile; fileRef = 895FE08F22011F4800FCF18A /* EmojiInputController.swift */; };
		895FE0972201250700FCF18A /* SwitchTableViewCell.xib in Resources */ = {isa = PBXBuildFile; fileRef = 895FE0962201250700FCF18A /* SwitchTableViewCell.xib */; };
		8974AFC022120D7A0043F01B /* TemporaryScheduleOverrideTests.swift in Sources */ = {isa = PBXBuildFile; fileRef = 8974AFBF22120D7A0043F01B /* TemporaryScheduleOverrideTests.swift */; };
		8974B0682215FE460043F01B /* Collection.swift in Sources */ = {isa = PBXBuildFile; fileRef = 8974B0672215FE460043F01B /* Collection.swift */; };
		8974B0692215FE460043F01B /* Collection.swift in Sources */ = {isa = PBXBuildFile; fileRef = 8974B0672215FE460043F01B /* Collection.swift */; };
=======
		C11166B02180FA5C000EEAAB /* LoadingTableViewCell.swift in Sources */ = {isa = PBXBuildFile; fileRef = C11166AF2180FA5C000EEAAB /* LoadingTableViewCell.swift */; };
		C145BF9B2219F1CB00A977CB /* Comparable.swift in Sources */ = {isa = PBXBuildFile; fileRef = C145BF992219F10400A977CB /* Comparable.swift */; };
		C145BF9C2219F1CC00A977CB /* Comparable.swift in Sources */ = {isa = PBXBuildFile; fileRef = C145BF992219F10400A977CB /* Comparable.swift */; };
		C16C3D3F21A3101700401105 /* WeakSet.swift in Sources */ = {isa = PBXBuildFile; fileRef = C133FD1621A2A845009B2D20 /* WeakSet.swift */; };
		C184FECB219F2E0100CD2722 /* SuspendResumeTableViewCell.swift in Sources */ = {isa = PBXBuildFile; fileRef = C184FECA219F2E0100CD2722 /* SuspendResumeTableViewCell.swift */; };
		C1983058223555ED00681079 /* TimeZone.swift in Sources */ = {isa = PBXBuildFile; fileRef = 4303C4901E2D664200ADEDC8 /* TimeZone.swift */; };
		C1D7366421F78A4D00048CDD /* UIAlertController.swift in Sources */ = {isa = PBXBuildFile; fileRef = C1D7366321F78A4D00048CDD /* UIAlertController.swift */; };
		C1E31F1222008AA300E88C00 /* SettingsNavigationViewController.swift in Sources */ = {isa = PBXBuildFile; fileRef = C1E31F1122008AA300E88C00 /* SettingsNavigationViewController.swift */; };
		C1E31F142200E7D500E88C00 /* HUDProvider.swift in Sources */ = {isa = PBXBuildFile; fileRef = C1E31F132200E7D500E88C00 /* HUDProvider.swift */; };
		C1E31F162200E85F00E88C00 /* CompletionNotifying.swift in Sources */ = {isa = PBXBuildFile; fileRef = C1E31F152200E85F00E88C00 /* CompletionNotifying.swift */; };
		C1EE8F422221DB34001B12A9 /* BasalScheduleEntryTableViewCell.swift in Sources */ = {isa = PBXBuildFile; fileRef = C1EE8F412221DB34001B12A9 /* BasalScheduleEntryTableViewCell.swift */; };
		C1EE8F442221DE11001B12A9 /* BasalScheduleEntryTableViewCell.xib in Resources */ = {isa = PBXBuildFile; fileRef = C1EE8F432221DE11001B12A9 /* BasalScheduleEntryTableViewCell.xib */; };
		C1EE8F462221E761001B12A9 /* BasalScheduleTableViewController.swift in Sources */ = {isa = PBXBuildFile; fileRef = C1EE8F452221E761001B12A9 /* BasalScheduleTableViewController.swift */; };
		C1FB427721754EBB00FAB378 /* ReservoirVolumeHUDView.xib in Resources */ = {isa = PBXBuildFile; fileRef = C1FB427621754EBB00FAB378 /* ReservoirVolumeHUDView.xib */; };
		C1FB427921754FC900FAB378 /* ReservoirVolumeHUDView.swift in Sources */ = {isa = PBXBuildFile; fileRef = C1FB427821754FC800FAB378 /* ReservoirVolumeHUDView.swift */; };
		C1FB427B2175503B00FAB378 /* LevelHUDView.swift in Sources */ = {isa = PBXBuildFile; fileRef = C1FB427A2175503A00FAB378 /* LevelHUDView.swift */; };
		C1FB427D217551F200FAB378 /* HUDAssets.xcassets in Resources */ = {isa = PBXBuildFile; fileRef = C1FB427C217551F200FAB378 /* HUDAssets.xcassets */; };
		C1FB427F2175570C00FAB378 /* BatteryLevelHUDView.xib in Resources */ = {isa = PBXBuildFile; fileRef = C1FB427E2175570C00FAB378 /* BatteryLevelHUDView.xib */; };
		C1FB42812175572A00FAB378 /* BatteryLevelHUDView.swift in Sources */ = {isa = PBXBuildFile; fileRef = C1FB42802175572A00FAB378 /* BatteryLevelHUDView.swift */; };
		C1FB428321755A9B00FAB378 /* BaseHUDView.swift in Sources */ = {isa = PBXBuildFile; fileRef = C1FB428221755A9A00FAB378 /* BaseHUDView.swift */; };
		C1FB428521755B4600FAB378 /* LevelMaskView.swift in Sources */ = {isa = PBXBuildFile; fileRef = C1FB428421755B4600FAB378 /* LevelMaskView.swift */; };
		C1FB428721755B8C00FAB378 /* StateColorPalette.swift in Sources */ = {isa = PBXBuildFile; fileRef = C1FB428621755B8B00FAB378 /* StateColorPalette.swift */; };
>>>>>>> 643026a2
/* End PBXBuildFile section */

/* Begin PBXContainerItemProxy section */
		4301580D1C7EC03B00B64B63 /* PBXContainerItemProxy */ = {
			isa = PBXContainerItemProxy;
			containerPortal = 43D8FDC21C728FDF0073BE78 /* Project object */;
			proxyType = 1;
			remoteGlobalIDString = 430157F61C7EC03B00B64B63;
			remoteInfo = "LoopKit Example";
		};
		4301581B1C7ECB5E00B64B63 /* PBXContainerItemProxy */ = {
			isa = PBXContainerItemProxy;
			containerPortal = 43D8FDC21C728FDF0073BE78 /* Project object */;
			proxyType = 1;
			remoteGlobalIDString = 43D8FDCA1C728FDF0073BE78;
			remoteInfo = LoopKit;
		};
		43BA7159201E484D0058961E /* PBXContainerItemProxy */ = {
			isa = PBXContainerItemProxy;
			containerPortal = 43D8FDC21C728FDF0073BE78 /* Project object */;
			proxyType = 1;
			remoteGlobalIDString = 43BA7153201E484D0058961E;
			remoteInfo = LoopKitUI;
		};
		43D8FDD71C728FDF0073BE78 /* PBXContainerItemProxy */ = {
			isa = PBXContainerItemProxy;
			containerPortal = 43D8FDC21C728FDF0073BE78 /* Project object */;
			proxyType = 1;
			remoteGlobalIDString = 43D8FDCA1C728FDF0073BE78;
			remoteInfo = LoopKit;
		};
/* End PBXContainerItemProxy section */

/* Begin PBXCopyFilesBuildPhase section */
		4301581D1C7ECB5E00B64B63 /* Embed Frameworks */ = {
			isa = PBXCopyFilesBuildPhase;
			buildActionMask = 2147483647;
			dstPath = "";
			dstSubfolderSpec = 10;
			files = (
				4301581A1C7ECB5E00B64B63 /* LoopKit.framework in Embed Frameworks */,
				43BA715C201E484D0058961E /* LoopKitUI.framework in Embed Frameworks */,
			);
			name = "Embed Frameworks";
			runOnlyForDeploymentPostprocessing = 0;
		};
/* End PBXCopyFilesBuildPhase section */

/* Begin PBXFileReference section */
		1F50C31F212B20D300C18FAB /* pl */ = {isa = PBXFileReference; lastKnownFileType = text.plist.strings; name = pl; path = pl.lproj/LaunchScreen.strings; sourceTree = "<group>"; };
		1F50C320212B20D300C18FAB /* pl */ = {isa = PBXFileReference; lastKnownFileType = text.plist.strings; name = pl; path = pl.lproj/Main.strings; sourceTree = "<group>"; };
		1F50C321212B20D300C18FAB /* pl */ = {isa = PBXFileReference; lastKnownFileType = text.plist.strings; name = pl; path = pl.lproj/CarbKit.strings; sourceTree = "<group>"; };
		1F50C322212B20D300C18FAB /* pl */ = {isa = PBXFileReference; lastKnownFileType = text.plist.strings; name = pl; path = pl.lproj/InsulinKit.strings; sourceTree = "<group>"; };
		1F50C323212B20D300C18FAB /* pl */ = {isa = PBXFileReference; lastKnownFileType = text.plist.strings; name = pl; path = pl.lproj/InfoPlist.strings; sourceTree = "<group>"; };
		1F50C324212B20D300C18FAB /* pl */ = {isa = PBXFileReference; lastKnownFileType = text.plist.strings; name = pl; path = pl.lproj/Localizable.strings; sourceTree = "<group>"; };
		1F50C325212B20D400C18FAB /* pl */ = {isa = PBXFileReference; lastKnownFileType = text.plist.strings; name = pl; path = pl.lproj/InfoPlist.strings; sourceTree = "<group>"; };
		1F50C326212B20D400C18FAB /* pl */ = {isa = PBXFileReference; lastKnownFileType = text.plist.strings; name = pl; path = pl.lproj/Localizable.strings; sourceTree = "<group>"; };
		1F50C327212B20D400C18FAB /* pl */ = {isa = PBXFileReference; lastKnownFileType = text.plist.strings; name = pl; path = pl.lproj/InfoPlist.strings; sourceTree = "<group>"; };
		1F50C328212B20D400C18FAB /* pl */ = {isa = PBXFileReference; lastKnownFileType = text.plist.strings; name = pl; path = pl.lproj/InfoPlist.strings; sourceTree = "<group>"; };
		1F50C329212B20D400C18FAB /* pl */ = {isa = PBXFileReference; lastKnownFileType = text.plist.strings; name = pl; path = pl.lproj/Localizable.strings; sourceTree = "<group>"; };
		1F50C32A212B20D400C18FAB /* pl */ = {isa = PBXFileReference; lastKnownFileType = text.plist.strings; name = pl; path = pl.lproj/InfoPlist.strings; sourceTree = "<group>"; };
		1F5DAB1C2118C95700048054 /* LocalizedString.swift */ = {isa = PBXFileReference; lastKnownFileType = sourcecode.swift; path = LocalizedString.swift; sourceTree = "<group>"; };
		1F5DAB232118CE9300048054 /* es */ = {isa = PBXFileReference; lastKnownFileType = text.plist.strings; name = es; path = es.lproj/InfoPlist.strings; sourceTree = "<group>"; };
		1F5DAB262118CE9300048054 /* es */ = {isa = PBXFileReference; lastKnownFileType = text.plist.strings; name = es; path = es.lproj/InfoPlist.strings; sourceTree = "<group>"; };
		1F5DAB292118CE9300048054 /* es */ = {isa = PBXFileReference; lastKnownFileType = text.plist.strings; name = es; path = es.lproj/InfoPlist.strings; sourceTree = "<group>"; };
		1F5DAB2C2118CE9300048054 /* es */ = {isa = PBXFileReference; lastKnownFileType = text.plist.strings; name = es; path = es.lproj/Localizable.strings; sourceTree = "<group>"; };
		1F5DAB2E2118CE9300048054 /* es */ = {isa = PBXFileReference; lastKnownFileType = text.plist.strings; name = es; path = es.lproj/CarbKit.strings; sourceTree = "<group>"; };
		1F5DAB2F2118D2A700048054 /* ru */ = {isa = PBXFileReference; lastKnownFileType = text.plist.strings; name = ru; path = ru.lproj/InfoPlist.strings; sourceTree = "<group>"; };
		1F5DAB302118D2A700048054 /* ru */ = {isa = PBXFileReference; lastKnownFileType = text.plist.strings; name = ru; path = ru.lproj/InfoPlist.strings; sourceTree = "<group>"; };
		1F5DAB312118D2A700048054 /* ru */ = {isa = PBXFileReference; lastKnownFileType = text.plist.strings; name = ru; path = ru.lproj/InfoPlist.strings; sourceTree = "<group>"; };
		1F5DAB322118D2A700048054 /* ru */ = {isa = PBXFileReference; lastKnownFileType = text.plist.strings; name = ru; path = ru.lproj/Localizable.strings; sourceTree = "<group>"; };
		1F5DAB332118D2A700048054 /* ru */ = {isa = PBXFileReference; lastKnownFileType = text.plist.strings; name = ru; path = ru.lproj/CarbKit.strings; sourceTree = "<group>"; };
		1F5DAB342118D5A200048054 /* de */ = {isa = PBXFileReference; lastKnownFileType = text.plist.strings; name = de; path = de.lproj/LaunchScreen.strings; sourceTree = "<group>"; };
		1F5DAB352118D5A200048054 /* de */ = {isa = PBXFileReference; lastKnownFileType = text.plist.strings; name = de; path = de.lproj/Main.strings; sourceTree = "<group>"; };
		1F5DAB362118D5A200048054 /* de */ = {isa = PBXFileReference; lastKnownFileType = text.plist.strings; name = de; path = de.lproj/CarbKit.strings; sourceTree = "<group>"; };
		1F5DAB372118D5A200048054 /* de */ = {isa = PBXFileReference; lastKnownFileType = text.plist.strings; name = de; path = de.lproj/InsulinKit.strings; sourceTree = "<group>"; };
		1F5DAB382118D5A200048054 /* de */ = {isa = PBXFileReference; lastKnownFileType = text.plist.strings; name = de; path = de.lproj/InfoPlist.strings; sourceTree = "<group>"; };
		1F5DAB392118D5A200048054 /* de */ = {isa = PBXFileReference; lastKnownFileType = text.plist.strings; name = de; path = de.lproj/Localizable.strings; sourceTree = "<group>"; };
		1F5DAB3A2118D5A300048054 /* de */ = {isa = PBXFileReference; lastKnownFileType = text.plist.strings; name = de; path = de.lproj/InfoPlist.strings; sourceTree = "<group>"; };
		1F5DAB3B2118D5A300048054 /* de */ = {isa = PBXFileReference; lastKnownFileType = text.plist.strings; name = de; path = de.lproj/Localizable.strings; sourceTree = "<group>"; };
		1F5DAB3C2118D5A300048054 /* de */ = {isa = PBXFileReference; lastKnownFileType = text.plist.strings; name = de; path = de.lproj/InfoPlist.strings; sourceTree = "<group>"; };
		1F5DAB3D2118D5A300048054 /* de */ = {isa = PBXFileReference; lastKnownFileType = text.plist.strings; name = de; path = de.lproj/InfoPlist.strings; sourceTree = "<group>"; };
		1F5DAB3E2118D5A300048054 /* de */ = {isa = PBXFileReference; lastKnownFileType = text.plist.strings; name = de; path = de.lproj/Localizable.strings; sourceTree = "<group>"; };
		1F5DAB3F2118D5A300048054 /* de */ = {isa = PBXFileReference; lastKnownFileType = text.plist.strings; name = de; path = de.lproj/InfoPlist.strings; sourceTree = "<group>"; };
		1F5DAB402118D5D500048054 /* en */ = {isa = PBXFileReference; lastKnownFileType = text.plist.strings; name = en; path = en.lproj/Localizable.strings; sourceTree = "<group>"; };
		1F5DAB412118F14600048054 /* fr */ = {isa = PBXFileReference; lastKnownFileType = text.plist.strings; name = fr; path = fr.lproj/LaunchScreen.strings; sourceTree = "<group>"; };
		1F5DAB422118F14600048054 /* fr */ = {isa = PBXFileReference; lastKnownFileType = text.plist.strings; name = fr; path = fr.lproj/Main.strings; sourceTree = "<group>"; };
		1F5DAB432118F14600048054 /* fr */ = {isa = PBXFileReference; lastKnownFileType = text.plist.strings; name = fr; path = fr.lproj/CarbKit.strings; sourceTree = "<group>"; };
		1F5DAB442118F14600048054 /* fr */ = {isa = PBXFileReference; lastKnownFileType = text.plist.strings; name = fr; path = fr.lproj/InsulinKit.strings; sourceTree = "<group>"; };
		1F5DAB452118F14600048054 /* fr */ = {isa = PBXFileReference; lastKnownFileType = text.plist.strings; name = fr; path = fr.lproj/InfoPlist.strings; sourceTree = "<group>"; };
		1F5DAB462118F14600048054 /* fr */ = {isa = PBXFileReference; lastKnownFileType = text.plist.strings; name = fr; path = fr.lproj/Localizable.strings; sourceTree = "<group>"; };
		1F5DAB472118F14600048054 /* fr */ = {isa = PBXFileReference; lastKnownFileType = text.plist.strings; name = fr; path = fr.lproj/InfoPlist.strings; sourceTree = "<group>"; };
		1F5DAB482118F14700048054 /* fr */ = {isa = PBXFileReference; lastKnownFileType = text.plist.strings; name = fr; path = fr.lproj/Localizable.strings; sourceTree = "<group>"; };
		1F5DAB492118F14700048054 /* fr */ = {isa = PBXFileReference; lastKnownFileType = text.plist.strings; name = fr; path = fr.lproj/InfoPlist.strings; sourceTree = "<group>"; };
		1F5DAB4A2118F14700048054 /* fr */ = {isa = PBXFileReference; lastKnownFileType = text.plist.strings; name = fr; path = fr.lproj/InfoPlist.strings; sourceTree = "<group>"; };
		1F5DAB4B2118F14700048054 /* fr */ = {isa = PBXFileReference; lastKnownFileType = text.plist.strings; name = fr; path = fr.lproj/Localizable.strings; sourceTree = "<group>"; };
		1F5DAB4C2118F14700048054 /* fr */ = {isa = PBXFileReference; lastKnownFileType = text.plist.strings; name = fr; path = fr.lproj/InfoPlist.strings; sourceTree = "<group>"; };
		1F5DAB4D2118F18E00048054 /* en */ = {isa = PBXFileReference; lastKnownFileType = text.plist.strings; name = en; path = en.lproj/Localizable.strings; sourceTree = "<group>"; };
		1F5DAB512118F2C600048054 /* zh-Hans */ = {isa = PBXFileReference; lastKnownFileType = text.plist.strings; name = "zh-Hans"; path = "zh-Hans.lproj/LaunchScreen.strings"; sourceTree = "<group>"; };
		1F5DAB522118F2C600048054 /* zh-Hans */ = {isa = PBXFileReference; lastKnownFileType = text.plist.strings; name = "zh-Hans"; path = "zh-Hans.lproj/Main.strings"; sourceTree = "<group>"; };
		1F5DAB532118F2C700048054 /* zh-Hans */ = {isa = PBXFileReference; lastKnownFileType = text.plist.strings; name = "zh-Hans"; path = "zh-Hans.lproj/CarbKit.strings"; sourceTree = "<group>"; };
		1F5DAB542118F2C700048054 /* zh-Hans */ = {isa = PBXFileReference; lastKnownFileType = text.plist.strings; name = "zh-Hans"; path = "zh-Hans.lproj/InsulinKit.strings"; sourceTree = "<group>"; };
		1F5DAB552118F2C700048054 /* zh-Hans */ = {isa = PBXFileReference; lastKnownFileType = text.plist.strings; name = "zh-Hans"; path = "zh-Hans.lproj/InfoPlist.strings"; sourceTree = "<group>"; };
		1F5DAB562118F2C700048054 /* zh-Hans */ = {isa = PBXFileReference; lastKnownFileType = text.plist.strings; name = "zh-Hans"; path = "zh-Hans.lproj/Localizable.strings"; sourceTree = "<group>"; };
		1F5DAB572118F2C700048054 /* zh-Hans */ = {isa = PBXFileReference; lastKnownFileType = text.plist.strings; name = "zh-Hans"; path = "zh-Hans.lproj/InfoPlist.strings"; sourceTree = "<group>"; };
		1F5DAB582118F2C700048054 /* zh-Hans */ = {isa = PBXFileReference; lastKnownFileType = text.plist.strings; name = "zh-Hans"; path = "zh-Hans.lproj/Localizable.strings"; sourceTree = "<group>"; };
		1F5DAB592118F2C700048054 /* zh-Hans */ = {isa = PBXFileReference; lastKnownFileType = text.plist.strings; name = "zh-Hans"; path = "zh-Hans.lproj/InfoPlist.strings"; sourceTree = "<group>"; };
		1F5DAB5A2118F2C700048054 /* zh-Hans */ = {isa = PBXFileReference; lastKnownFileType = text.plist.strings; name = "zh-Hans"; path = "zh-Hans.lproj/InfoPlist.strings"; sourceTree = "<group>"; };
		1F5DAB5B2118F2C700048054 /* zh-Hans */ = {isa = PBXFileReference; lastKnownFileType = text.plist.strings; name = "zh-Hans"; path = "zh-Hans.lproj/Localizable.strings"; sourceTree = "<group>"; };
		1F5DAB5C2118F2C700048054 /* zh-Hans */ = {isa = PBXFileReference; lastKnownFileType = text.plist.strings; name = "zh-Hans"; path = "zh-Hans.lproj/InfoPlist.strings"; sourceTree = "<group>"; };
		1F5DAB5D2118F33000048054 /* it */ = {isa = PBXFileReference; lastKnownFileType = text.plist.strings; name = it; path = it.lproj/LaunchScreen.strings; sourceTree = "<group>"; };
		1F5DAB5E2118F33000048054 /* it */ = {isa = PBXFileReference; lastKnownFileType = text.plist.strings; name = it; path = it.lproj/Main.strings; sourceTree = "<group>"; };
		1F5DAB5F2118F33000048054 /* it */ = {isa = PBXFileReference; lastKnownFileType = text.plist.strings; name = it; path = it.lproj/CarbKit.strings; sourceTree = "<group>"; };
		1F5DAB602118F33000048054 /* it */ = {isa = PBXFileReference; lastKnownFileType = text.plist.strings; name = it; path = it.lproj/InsulinKit.strings; sourceTree = "<group>"; };
		1F5DAB612118F33000048054 /* it */ = {isa = PBXFileReference; lastKnownFileType = text.plist.strings; name = it; path = it.lproj/InfoPlist.strings; sourceTree = "<group>"; };
		1F5DAB622118F33000048054 /* it */ = {isa = PBXFileReference; lastKnownFileType = text.plist.strings; name = it; path = it.lproj/Localizable.strings; sourceTree = "<group>"; };
		1F5DAB632118F33000048054 /* it */ = {isa = PBXFileReference; lastKnownFileType = text.plist.strings; name = it; path = it.lproj/InfoPlist.strings; sourceTree = "<group>"; };
		1F5DAB642118F33000048054 /* it */ = {isa = PBXFileReference; lastKnownFileType = text.plist.strings; name = it; path = it.lproj/Localizable.strings; sourceTree = "<group>"; };
		1F5DAB652118F33000048054 /* it */ = {isa = PBXFileReference; lastKnownFileType = text.plist.strings; name = it; path = it.lproj/InfoPlist.strings; sourceTree = "<group>"; };
		1F5DAB662118F33100048054 /* it */ = {isa = PBXFileReference; lastKnownFileType = text.plist.strings; name = it; path = it.lproj/InfoPlist.strings; sourceTree = "<group>"; };
		1F5DAB672118F33100048054 /* it */ = {isa = PBXFileReference; lastKnownFileType = text.plist.strings; name = it; path = it.lproj/Localizable.strings; sourceTree = "<group>"; };
		1F5DAB682118F33100048054 /* it */ = {isa = PBXFileReference; lastKnownFileType = text.plist.strings; name = it; path = it.lproj/InfoPlist.strings; sourceTree = "<group>"; };
		1F5DAB692118F3C200048054 /* nl */ = {isa = PBXFileReference; lastKnownFileType = text.plist.strings; name = nl; path = nl.lproj/LaunchScreen.strings; sourceTree = "<group>"; };
		1F5DAB6A2118F3C200048054 /* nl */ = {isa = PBXFileReference; lastKnownFileType = text.plist.strings; name = nl; path = nl.lproj/Main.strings; sourceTree = "<group>"; };
		1F5DAB6B2118F3C200048054 /* nl */ = {isa = PBXFileReference; lastKnownFileType = text.plist.strings; name = nl; path = nl.lproj/CarbKit.strings; sourceTree = "<group>"; };
		1F5DAB6C2118F3C200048054 /* nl */ = {isa = PBXFileReference; lastKnownFileType = text.plist.strings; name = nl; path = nl.lproj/InsulinKit.strings; sourceTree = "<group>"; };
		1F5DAB6D2118F3C200048054 /* nl */ = {isa = PBXFileReference; lastKnownFileType = text.plist.strings; name = nl; path = nl.lproj/InfoPlist.strings; sourceTree = "<group>"; };
		1F5DAB6E2118F3C200048054 /* nl */ = {isa = PBXFileReference; lastKnownFileType = text.plist.strings; name = nl; path = nl.lproj/Localizable.strings; sourceTree = "<group>"; };
		1F5DAB6F2118F3C200048054 /* nl */ = {isa = PBXFileReference; lastKnownFileType = text.plist.strings; name = nl; path = nl.lproj/InfoPlist.strings; sourceTree = "<group>"; };
		1F5DAB702118F3C200048054 /* nl */ = {isa = PBXFileReference; lastKnownFileType = text.plist.strings; name = nl; path = nl.lproj/Localizable.strings; sourceTree = "<group>"; };
		1F5DAB712118F3C300048054 /* nl */ = {isa = PBXFileReference; lastKnownFileType = text.plist.strings; name = nl; path = nl.lproj/InfoPlist.strings; sourceTree = "<group>"; };
		1F5DAB722118F3C300048054 /* nl */ = {isa = PBXFileReference; lastKnownFileType = text.plist.strings; name = nl; path = nl.lproj/InfoPlist.strings; sourceTree = "<group>"; };
		1F5DAB732118F3C300048054 /* nl */ = {isa = PBXFileReference; lastKnownFileType = text.plist.strings; name = nl; path = nl.lproj/Localizable.strings; sourceTree = "<group>"; };
		1F5DAB742118F3C300048054 /* nl */ = {isa = PBXFileReference; lastKnownFileType = text.plist.strings; name = nl; path = nl.lproj/InfoPlist.strings; sourceTree = "<group>"; };
		1F5DAB752118F3FB00048054 /* nb */ = {isa = PBXFileReference; lastKnownFileType = text.plist.strings; name = nb; path = nb.lproj/LaunchScreen.strings; sourceTree = "<group>"; };
		1F5DAB762118F3FB00048054 /* nb */ = {isa = PBXFileReference; lastKnownFileType = text.plist.strings; name = nb; path = nb.lproj/Main.strings; sourceTree = "<group>"; };
		1F5DAB772118F3FB00048054 /* nb */ = {isa = PBXFileReference; lastKnownFileType = text.plist.strings; name = nb; path = nb.lproj/CarbKit.strings; sourceTree = "<group>"; };
		1F5DAB782118F3FB00048054 /* nb */ = {isa = PBXFileReference; lastKnownFileType = text.plist.strings; name = nb; path = nb.lproj/InsulinKit.strings; sourceTree = "<group>"; };
		1F5DAB792118F3FB00048054 /* nb */ = {isa = PBXFileReference; lastKnownFileType = text.plist.strings; name = nb; path = nb.lproj/InfoPlist.strings; sourceTree = "<group>"; };
		1F5DAB7A2118F3FB00048054 /* nb */ = {isa = PBXFileReference; lastKnownFileType = text.plist.strings; name = nb; path = nb.lproj/Localizable.strings; sourceTree = "<group>"; };
		1F5DAB7B2118F3FB00048054 /* nb */ = {isa = PBXFileReference; lastKnownFileType = text.plist.strings; name = nb; path = nb.lproj/InfoPlist.strings; sourceTree = "<group>"; };
		1F5DAB7C2118F3FC00048054 /* nb */ = {isa = PBXFileReference; lastKnownFileType = text.plist.strings; name = nb; path = nb.lproj/Localizable.strings; sourceTree = "<group>"; };
		1F5DAB7D2118F3FC00048054 /* nb */ = {isa = PBXFileReference; lastKnownFileType = text.plist.strings; name = nb; path = nb.lproj/InfoPlist.strings; sourceTree = "<group>"; };
		1F5DAB7E2118F3FC00048054 /* nb */ = {isa = PBXFileReference; lastKnownFileType = text.plist.strings; name = nb; path = nb.lproj/InfoPlist.strings; sourceTree = "<group>"; };
		1F5DAB7F2118F3FC00048054 /* nb */ = {isa = PBXFileReference; lastKnownFileType = text.plist.strings; name = nb; path = nb.lproj/Localizable.strings; sourceTree = "<group>"; };
		1F5DAB802118F3FC00048054 /* nb */ = {isa = PBXFileReference; lastKnownFileType = text.plist.strings; name = nb; path = nb.lproj/InfoPlist.strings; sourceTree = "<group>"; };
		1FE58790211CFBB7004F24ED /* Base */ = {isa = PBXFileReference; lastKnownFileType = text.plist.strings; name = Base; path = Base.lproj/Localizable.strings; sourceTree = "<group>"; };
		1FE58794211D0967004F24ED /* Base */ = {isa = PBXFileReference; lastKnownFileType = text.plist.strings; name = Base; path = Base.lproj/Localizable.strings; sourceTree = "<group>"; };
		2FBCE30E1E4A4B8A008AF09C /* CarbEntryEditViewControllerTests.swift */ = {isa = PBXFileReference; fileEncoding = 4; lastKnownFileType = sourcecode.swift; path = CarbEntryEditViewControllerTests.swift; sourceTree = "<group>"; };
		2FD1A6AF1E4A76CC0042EF39 /* CarbEntryValidationNavigationDelegate.swift */ = {isa = PBXFileReference; fileEncoding = 4; lastKnownFileType = sourcecode.swift; path = CarbEntryValidationNavigationDelegate.swift; sourceTree = "<group>"; };
		430157F71C7EC03B00B64B63 /* LoopKit Example.app */ = {isa = PBXFileReference; explicitFileType = wrapper.application; includeInIndex = 0; path = "LoopKit Example.app"; sourceTree = BUILT_PRODUCTS_DIR; };
		430157F91C7EC03B00B64B63 /* AppDelegate.swift */ = {isa = PBXFileReference; lastKnownFileType = sourcecode.swift; path = AppDelegate.swift; sourceTree = "<group>"; };
		430157FB1C7EC03B00B64B63 /* MasterViewController.swift */ = {isa = PBXFileReference; lastKnownFileType = sourcecode.swift; lineEnding = 0; path = MasterViewController.swift; sourceTree = "<group>"; xcLanguageSpecificationIdentifier = xcode.lang.swift; };
		430158001C7EC03B00B64B63 /* Base */ = {isa = PBXFileReference; lastKnownFileType = file.storyboard; name = Base; path = Base.lproj/Main.storyboard; sourceTree = "<group>"; };
		430158021C7EC03B00B64B63 /* Assets.xcassets */ = {isa = PBXFileReference; lastKnownFileType = folder.assetcatalog; path = Assets.xcassets; sourceTree = "<group>"; };
		430158051C7EC03B00B64B63 /* Base */ = {isa = PBXFileReference; lastKnownFileType = file.storyboard; name = Base; path = Base.lproj/LaunchScreen.storyboard; sourceTree = "<group>"; };
		430158071C7EC03B00B64B63 /* Info.plist */ = {isa = PBXFileReference; lastKnownFileType = text.plist.xml; path = Info.plist; sourceTree = "<group>"; };
		4301580C1C7EC03B00B64B63 /* LoopKit ExampleUITests.xctest */ = {isa = PBXFileReference; explicitFileType = wrapper.cfbundle; includeInIndex = 0; path = "LoopKit ExampleUITests.xctest"; sourceTree = BUILT_PRODUCTS_DIR; };
		430158101C7EC03B00B64B63 /* LoopKit_ExampleUITests.swift */ = {isa = PBXFileReference; lastKnownFileType = sourcecode.swift; path = LoopKit_ExampleUITests.swift; sourceTree = "<group>"; };
		430158121C7EC03B00B64B63 /* Info.plist */ = {isa = PBXFileReference; lastKnownFileType = text.plist.xml; path = Info.plist; sourceTree = "<group>"; };
		4301582A1C7ECCEF00B64B63 /* LoopKitExample.entitlements */ = {isa = PBXFileReference; fileEncoding = 4; lastKnownFileType = text.xml; path = LoopKitExample.entitlements; sourceTree = "<group>"; };
		4301582C1C7ECD7A00B64B63 /* HealthKit.framework */ = {isa = PBXFileReference; lastKnownFileType = wrapper.framework; name = HealthKit.framework; path = System/Library/Frameworks/HealthKit.framework; sourceTree = SDKROOT; };
		43026D632132404900A332E2 /* ice_minus_flat_carb_effect_output.json */ = {isa = PBXFileReference; fileEncoding = 4; lastKnownFileType = text.json; path = ice_minus_flat_carb_effect_output.json; sourceTree = "<group>"; };
		4302F4DC1D4DCED000F0FCAF /* InsulinDeliveryTableViewController.swift */ = {isa = PBXFileReference; fileEncoding = 4; lastKnownFileType = sourcecode.swift; lineEnding = 0; path = InsulinDeliveryTableViewController.swift; sourceTree = "<group>"; xcLanguageSpecificationIdentifier = xcode.lang.swift; };
		4302F4DE1D4E607B00F0FCAF /* InsulinDeliveryTableViewController.swift */ = {isa = PBXFileReference; fileEncoding = 4; lastKnownFileType = sourcecode.swift; path = InsulinDeliveryTableViewController.swift; sourceTree = "<group>"; };
		4302F4E81D5066F400F0FCAF /* ReservoirValue.swift */ = {isa = PBXFileReference; fileEncoding = 4; lastKnownFileType = sourcecode.swift; path = ReservoirValue.swift; sourceTree = "<group>"; };
		4302F4EA1D50670500F0FCAF /* NewPumpEvent.swift */ = {isa = PBXFileReference; fileEncoding = 4; lastKnownFileType = sourcecode.swift; path = NewPumpEvent.swift; sourceTree = "<group>"; };
		4302F4EC1D5068CE00F0FCAF /* PersistedPumpEvent.swift */ = {isa = PBXFileReference; fileEncoding = 4; lastKnownFileType = sourcecode.swift; path = PersistedPumpEvent.swift; sourceTree = "<group>"; };
		4303C48B1E29DD4200ADEDC8 /* momentum_effect_duplicate_glucose_input.json */ = {isa = PBXFileReference; fileEncoding = 4; lastKnownFileType = text.json; path = momentum_effect_duplicate_glucose_input.json; sourceTree = "<group>"; };
		4303C4901E2D664200ADEDC8 /* TimeZone.swift */ = {isa = PBXFileReference; fileEncoding = 4; lastKnownFileType = sourcecode.swift; path = TimeZone.swift; sourceTree = "<group>"; };
		43177D031D372A7F0006E908 /* CarbEntryTableViewController.swift */ = {isa = PBXFileReference; fileEncoding = 4; lastKnownFileType = sourcecode.swift; path = CarbEntryTableViewController.swift; sourceTree = "<group>"; };
		43177D071D37306D0006E908 /* GlucoseRangeOverrideTableViewCell.xib */ = {isa = PBXFileReference; fileEncoding = 4; lastKnownFileType = file.xib; path = GlucoseRangeOverrideTableViewCell.xib; sourceTree = "<group>"; };
		43177D091D3732C70006E908 /* Assets.xcassets */ = {isa = PBXFileReference; lastKnownFileType = folder.assetcatalog; path = Assets.xcassets; sourceTree = "<group>"; };
		43177D0B1D3734040006E908 /* GlucoseRangeOverrideTableViewCell.swift */ = {isa = PBXFileReference; fileEncoding = 4; lastKnownFileType = sourcecode.swift; path = GlucoseRangeOverrideTableViewCell.swift; sourceTree = "<group>"; };
		43177D0D1D3737420006E908 /* NibLoadable.swift */ = {isa = PBXFileReference; fileEncoding = 4; lastKnownFileType = sourcecode.swift; path = NibLoadable.swift; sourceTree = "<group>"; };
		4322B76A202F9E4B0002837D /* HKUnit+LoopKitUI.swift */ = {isa = PBXFileReference; lastKnownFileType = sourcecode.swift; path = "HKUnit+LoopKitUI.swift"; sourceTree = "<group>"; };
		43260F6D21C4BF7A00DD6837 /* UUID.swift */ = {isa = PBXFileReference; lastKnownFileType = sourcecode.swift; path = UUID.swift; sourceTree = "<group>"; };
		432711371EDE826A00171F6A /* CustomInputTextField.swift */ = {isa = PBXFileReference; fileEncoding = 4; lastKnownFileType = sourcecode.swift; path = CustomInputTextField.swift; sourceTree = "<group>"; };
		432762731D60505F0083215A /* HKQuantitySample.swift */ = {isa = PBXFileReference; fileEncoding = 4; lastKnownFileType = sourcecode.swift; path = HKQuantitySample.swift; sourceTree = "<group>"; };
		432CF86420D7692E0066B889 /* DeliveryLimitSettingsTableViewController.swift */ = {isa = PBXFileReference; lastKnownFileType = sourcecode.swift; path = DeliveryLimitSettingsTableViewController.swift; sourceTree = "<group>"; };
		432CF86620D76AB90066B889 /* SettingsTableViewCell.swift */ = {isa = PBXFileReference; lastKnownFileType = sourcecode.swift; path = SettingsTableViewCell.swift; sourceTree = "<group>"; };
		432CF86820D76B320066B889 /* SetupButton.swift */ = {isa = PBXFileReference; lastKnownFileType = sourcecode.swift; path = SetupButton.swift; sourceTree = "<group>"; };
		432CF86A20D76B9C0066B889 /* SetupIndicatorView.swift */ = {isa = PBXFileReference; lastKnownFileType = sourcecode.swift; path = SetupIndicatorView.swift; sourceTree = "<group>"; };
		432CF86C20D76C470066B889 /* SwitchTableViewCell.swift */ = {isa = PBXFileReference; lastKnownFileType = sourcecode.swift; path = SwitchTableViewCell.swift; sourceTree = "<group>"; };
		432CF86E20D76CCF0066B889 /* GlucoseTrend.swift */ = {isa = PBXFileReference; lastKnownFileType = sourcecode.swift; path = GlucoseTrend.swift; sourceTree = "<group>"; };
		432CF87020D76D5A0066B889 /* SensorDisplayable.swift */ = {isa = PBXFileReference; lastKnownFileType = sourcecode.swift; path = SensorDisplayable.swift; sourceTree = "<group>"; };
		432CF87220D774220066B889 /* PumpManager.swift */ = {isa = PBXFileReference; lastKnownFileType = sourcecode.swift; path = PumpManager.swift; sourceTree = "<group>"; };
		4333931E1F32E31C009466DC /* doses_overlay_basal_profile_output.json */ = {isa = PBXFileReference; fileEncoding = 4; lastKnownFileType = text.json; path = doses_overlay_basal_profile_output.json; sourceTree = "<group>"; };
		433BC7A620523DB7000B1200 /* NewGlucoseSample.swift */ = {isa = PBXFileReference; lastKnownFileType = sourcecode.swift; path = NewGlucoseSample.swift; sourceTree = "<group>"; };
		433BC7A820538D4C000B1200 /* CachedGlucoseObject+CoreDataClass.swift */ = {isa = PBXFileReference; lastKnownFileType = sourcecode.swift; path = "CachedGlucoseObject+CoreDataClass.swift"; sourceTree = "<group>"; };
		433BC7A920538D4C000B1200 /* CachedGlucoseObject+CoreDataProperties.swift */ = {isa = PBXFileReference; lastKnownFileType = sourcecode.swift; path = "CachedGlucoseObject+CoreDataProperties.swift"; sourceTree = "<group>"; };
		433BC7AC20538FCA000B1200 /* StoredGlucoseSample.swift */ = {isa = PBXFileReference; lastKnownFileType = sourcecode.swift; path = StoredGlucoseSample.swift; sourceTree = "<group>"; };
		433BC7B020562705000B1200 /* UpdateSource.swift */ = {isa = PBXFileReference; lastKnownFileType = sourcecode.swift; path = UpdateSource.swift; sourceTree = "<group>"; };
		433D705D1EFB29700004EB9F /* FoodTypeShortcutCell.swift */ = {isa = PBXFileReference; fileEncoding = 4; lastKnownFileType = sourcecode.swift; path = FoodTypeShortcutCell.swift; sourceTree = "<group>"; };
		434113A820F171CB00D05747 /* CachedInsulinDeliveryObject+CoreDataClass.swift */ = {isa = PBXFileReference; lastKnownFileType = sourcecode.swift; path = "CachedInsulinDeliveryObject+CoreDataClass.swift"; sourceTree = "<group>"; };
		434113A920F171CB00D05747 /* CachedInsulinDeliveryObject+CoreDataProperties.swift */ = {isa = PBXFileReference; lastKnownFileType = sourcecode.swift; path = "CachedInsulinDeliveryObject+CoreDataProperties.swift"; sourceTree = "<group>"; };
		434113AC20F287DC00D05747 /* NSManagedObjectContext.swift */ = {isa = PBXFileReference; lastKnownFileType = sourcecode.swift; path = NSManagedObjectContext.swift; sourceTree = "<group>"; };
		434113AE20F2885300D05747 /* NSManagedObjectContext+CachedInsulinDeliveryObject.swift */ = {isa = PBXFileReference; lastKnownFileType = sourcecode.swift; path = "NSManagedObjectContext+CachedInsulinDeliveryObject.swift"; sourceTree = "<group>"; };
		434113B020F2888100D05747 /* NSManagedObjectContext+CachedGlucoseObject.swift */ = {isa = PBXFileReference; lastKnownFileType = sourcecode.swift; path = "NSManagedObjectContext+CachedGlucoseObject.swift"; sourceTree = "<group>"; };
		434113B220F2890800D05747 /* PersistenceControllerTests.swift */ = {isa = PBXFileReference; lastKnownFileType = sourcecode.swift; path = PersistenceControllerTests.swift; sourceTree = "<group>"; };
		434113B420F2BDB500D05747 /* CachedInsulinDeliveryObjectTests.swift */ = {isa = PBXFileReference; lastKnownFileType = sourcecode.swift; path = CachedInsulinDeliveryObjectTests.swift; sourceTree = "<group>"; };
		434113B720F2BDE800D05747 /* PersistenceControllerTestCase.swift */ = {isa = PBXFileReference; lastKnownFileType = sourcecode.swift; path = PersistenceControllerTestCase.swift; sourceTree = "<group>"; };
		434113B920F2C41C00D05747 /* DeletedCarbObjectTests.swift */ = {isa = PBXFileReference; lastKnownFileType = sourcecode.swift; path = DeletedCarbObjectTests.swift; sourceTree = "<group>"; };
		434113BB20F2C56100D05747 /* CachedGlucoseObjectTests.swift */ = {isa = PBXFileReference; lastKnownFileType = sourcecode.swift; path = CachedGlucoseObjectTests.swift; sourceTree = "<group>"; };
		434113BD20F2C72000D05747 /* CachedCarbObjectTests.swift */ = {isa = PBXFileReference; lastKnownFileType = sourcecode.swift; path = CachedCarbObjectTests.swift; sourceTree = "<group>"; };
		4343951E205EED1F0056DC37 /* counteraction_effect_falling_glucose_output.json */ = {isa = PBXFileReference; fileEncoding = 4; lastKnownFileType = text.json; path = counteraction_effect_falling_glucose_output.json; sourceTree = "<group>"; };
		43439520205F2D910056DC37 /* counteraction_effect_falling_glucose_input.json */ = {isa = PBXFileReference; fileEncoding = 4; lastKnownFileType = text.json; path = counteraction_effect_falling_glucose_input.json; sourceTree = "<group>"; };
		434570431FE605E30089C4DC /* OSLog.swift */ = {isa = PBXFileReference; lastKnownFileType = sourcecode.swift; path = OSLog.swift; sourceTree = "<group>"; };
		4346D1FB1C79481E00ABAFE3 /* NSUserDefaults.swift */ = {isa = PBXFileReference; fileEncoding = 4; lastKnownFileType = sourcecode.swift; path = NSUserDefaults.swift; sourceTree = "<group>"; };
		434872781CB6256500E55D75 /* reconcile_history_input.json */ = {isa = PBXFileReference; fileEncoding = 4; lastKnownFileType = text.json; path = reconcile_history_input.json; sourceTree = "<group>"; };
		4348727C1CB626E500E55D75 /* reconcile_history_output.json */ = {isa = PBXFileReference; fileEncoding = 4; lastKnownFileType = text.json; path = reconcile_history_output.json; sourceTree = "<group>"; };
		434A01CF1F019D9100938125 /* DateAndDurationTableViewCell.xib */ = {isa = PBXFileReference; fileEncoding = 4; lastKnownFileType = file.xib; path = DateAndDurationTableViewCell.xib; sourceTree = "<group>"; };
		434C5F9B2098352500B2FD1A /* QuantityFormatter.swift */ = {isa = PBXFileReference; lastKnownFileType = sourcecode.swift; path = QuantityFormatter.swift; sourceTree = "<group>"; };
		434C5F9D209938CD00B2FD1A /* NumberFormatter.swift */ = {isa = PBXFileReference; lastKnownFileType = sourcecode.swift; path = NumberFormatter.swift; sourceTree = "<group>"; };
		434C5F9F209ABD4700B2FD1A /* QuantityFormatterTests.swift */ = {isa = PBXFileReference; lastKnownFileType = sourcecode.swift; path = QuantityFormatterTests.swift; sourceTree = "<group>"; };
		434FB6471D70096A007B9C70 /* reservoir_history_with_continuity_holes.json */ = {isa = PBXFileReference; fileEncoding = 4; lastKnownFileType = text.json; path = reservoir_history_with_continuity_holes.json; sourceTree = "<group>"; };
		434FB6491D712158007B9C70 /* CommandResponseViewController.swift */ = {isa = PBXFileReference; fileEncoding = 4; lastKnownFileType = sourcecode.swift; path = CommandResponseViewController.swift; sourceTree = "<group>"; };
		434FB64B1D712449007B9C70 /* NSData.swift */ = {isa = PBXFileReference; fileEncoding = 4; lastKnownFileType = sourcecode.swift; path = NSData.swift; sourceTree = "<group>"; };
		434FF1DF1CF269D8000DB779 /* IdentifiableClass.swift */ = {isa = PBXFileReference; fileEncoding = 4; lastKnownFileType = sourcecode.swift; path = IdentifiableClass.swift; sourceTree = "<group>"; };
		434FF1E31CF26A1E000DB779 /* UITableViewCell.swift */ = {isa = PBXFileReference; fileEncoding = 4; lastKnownFileType = sourcecode.swift; path = UITableViewCell.swift; sourceTree = "<group>"; };
		434FF1EF1CF29451000DB779 /* TextFieldTableViewCell.xib */ = {isa = PBXFileReference; fileEncoding = 4; lastKnownFileType = file.xib; path = TextFieldTableViewCell.xib; sourceTree = "<group>"; };
		434FF1F01CF29451000DB779 /* TextFieldTableViewCell.swift */ = {isa = PBXFileReference; fileEncoding = 4; lastKnownFileType = sourcecode.swift; path = TextFieldTableViewCell.swift; sourceTree = "<group>"; };
		434FF1F31CF294A9000DB779 /* TextFieldTableViewController.swift */ = {isa = PBXFileReference; fileEncoding = 4; lastKnownFileType = sourcecode.swift; path = TextFieldTableViewController.swift; sourceTree = "<group>"; };
		4352A73B20DECF0600CAC200 /* CGMManager.swift */ = {isa = PBXFileReference; fileEncoding = 4; lastKnownFileType = sourcecode.swift; path = CGMManager.swift; sourceTree = "<group>"; };
		4353D16E203D104F007B4ECD /* CarbStoreError.swift */ = {isa = PBXFileReference; lastKnownFileType = sourcecode.swift; path = CarbStoreError.swift; sourceTree = "<group>"; };
		4353D172203D3E7E007B4ECD /* CoreData.framework */ = {isa = PBXFileReference; lastKnownFileType = wrapper.framework; name = CoreData.framework; path = System/Library/Frameworks/CoreData.framework; sourceTree = SDKROOT; };
		4353D179203E7840007B4ECD /* Locked.swift */ = {isa = PBXFileReference; lastKnownFileType = sourcecode.swift; path = Locked.swift; sourceTree = "<group>"; };
		4359E74D1EEA1FBC0022EF0C /* FoodEmojiDataSource.swift */ = {isa = PBXFileReference; fileEncoding = 4; lastKnownFileType = sourcecode.swift; path = FoodEmojiDataSource.swift; sourceTree = "<group>"; };
		4359E74F1EED04330022EF0C /* ice_35_min_partial_output.json */ = {isa = PBXFileReference; fileEncoding = 4; lastKnownFileType = text.json; path = ice_35_min_partial_output.json; sourceTree = "<group>"; };
		435D2924205F3A670026F401 /* counteraction_effect_falling_glucose_almost_duplicates_input.json */ = {isa = PBXFileReference; fileEncoding = 4; lastKnownFileType = text.json; path = counteraction_effect_falling_glucose_almost_duplicates_input.json; sourceTree = "<group>"; };
		435D2926205F3C750026F401 /* counteraction_effect_falling_glucose_double_entries._input.json */ = {isa = PBXFileReference; fileEncoding = 4; lastKnownFileType = text.json; path = counteraction_effect_falling_glucose_double_entries._input.json; sourceTree = "<group>"; };
		435D2927205F3C750026F401 /* momentum_effect_rising_glucose_double_entries_input.json */ = {isa = PBXFileReference; fileEncoding = 4; lastKnownFileType = text.json; path = momentum_effect_rising_glucose_double_entries_input.json; sourceTree = "<group>"; };
		435D292A205F46180026F401 /* counteraction_effect_falling_glucose_almost_duplicates_output.json */ = {isa = PBXFileReference; fileEncoding = 4; lastKnownFileType = text.json; path = counteraction_effect_falling_glucose_almost_duplicates_output.json; sourceTree = "<group>"; };
		435D292C205F48750026F401 /* counteraction_effect_falling_glucose_insulin.json */ = {isa = PBXFileReference; fileEncoding = 4; lastKnownFileType = text.json; path = counteraction_effect_falling_glucose_insulin.json; sourceTree = "<group>"; };
		435F355D1C9CD16A00C204D2 /* NSUserDefaults.swift */ = {isa = PBXFileReference; fileEncoding = 4; lastKnownFileType = sourcecode.swift; path = NSUserDefaults.swift; sourceTree = "<group>"; };
		435F35601C9CD25F00C204D2 /* DeviceDataManager.swift */ = {isa = PBXFileReference; fileEncoding = 4; lastKnownFileType = sourcecode.swift; path = DeviceDataManager.swift; sourceTree = "<group>"; };
		4369F08E208859E6000E3E45 /* PaddedTextField.swift */ = {isa = PBXFileReference; lastKnownFileType = sourcecode.swift; path = PaddedTextField.swift; sourceTree = "<group>"; };
		4369F091208B0DFF000E3E45 /* DateAndDurationTableViewCell.swift */ = {isa = PBXFileReference; lastKnownFileType = sourcecode.swift; path = DateAndDurationTableViewCell.swift; sourceTree = "<group>"; };
		4369F093208BA001000E3E45 /* TextButtonTableViewCell.swift */ = {isa = PBXFileReference; lastKnownFileType = sourcecode.swift; path = TextButtonTableViewCell.swift; sourceTree = "<group>"; };
		4378B6421ED55E81000AE785 /* suspend_dose.json */ = {isa = PBXFileReference; fileEncoding = 4; lastKnownFileType = text.json; path = suspend_dose.json; sourceTree = "<group>"; };
		4378B6441ED55F8C000AE785 /* suspend_dose_reconciled_normalized_iob.json */ = {isa = PBXFileReference; fileEncoding = 4; lastKnownFileType = text.json; path = suspend_dose_reconciled_normalized_iob.json; sourceTree = "<group>"; };
		4378B6451ED55F8C000AE785 /* suspend_dose_reconciled_normalized.json */ = {isa = PBXFileReference; fileEncoding = 4; lastKnownFileType = text.json; path = suspend_dose_reconciled_normalized.json; sourceTree = "<group>"; };
		4378B6461ED55F8C000AE785 /* suspend_dose_reconciled.json */ = {isa = PBXFileReference; fileEncoding = 4; lastKnownFileType = text.json; path = suspend_dose_reconciled.json; sourceTree = "<group>"; };
		4378B64A1ED61965000AE785 /* GlucoseEffectVelocity.swift */ = {isa = PBXFileReference; fileEncoding = 4; lastKnownFileType = sourcecode.swift; path = GlucoseEffectVelocity.swift; sourceTree = "<group>"; };
		4378B64C1ED61C22000AE785 /* AbsorbedCarbValue.swift */ = {isa = PBXFileReference; fileEncoding = 4; lastKnownFileType = sourcecode.swift; path = AbsorbedCarbValue.swift; sourceTree = "<group>"; };
		4378B64E1ED61C64000AE785 /* CarbValue.swift */ = {isa = PBXFileReference; fileEncoding = 4; lastKnownFileType = sourcecode.swift; path = CarbValue.swift; sourceTree = "<group>"; };
		4378B6501ED62D8D000AE785 /* CarbStatus.swift */ = {isa = PBXFileReference; fileEncoding = 4; lastKnownFileType = sourcecode.swift; path = CarbStatus.swift; sourceTree = "<group>"; };
		4379CFE221102A4100AADC79 /* DeviceManager.swift */ = {isa = PBXFileReference; lastKnownFileType = sourcecode.swift; path = DeviceManager.swift; sourceTree = "<group>"; };
		437AFEE92036A156008C4892 /* CachedCarbObject+CoreDataClass.swift */ = {isa = PBXFileReference; lastKnownFileType = sourcecode.swift; path = "CachedCarbObject+CoreDataClass.swift"; sourceTree = "<group>"; };
		437AFEEA2036A156008C4892 /* CachedCarbObject+CoreDataProperties.swift */ = {isa = PBXFileReference; lastKnownFileType = sourcecode.swift; path = "CachedCarbObject+CoreDataProperties.swift"; sourceTree = "<group>"; };
		437AFEEB2036A156008C4892 /* DeletedCarbObject+CoreDataClass.swift */ = {isa = PBXFileReference; lastKnownFileType = sourcecode.swift; path = "DeletedCarbObject+CoreDataClass.swift"; sourceTree = "<group>"; };
		437AFEEC2036A156008C4892 /* DeletedCarbObject+CoreDataProperties.swift */ = {isa = PBXFileReference; lastKnownFileType = sourcecode.swift; path = "DeletedCarbObject+CoreDataProperties.swift"; sourceTree = "<group>"; };
		437AFEF12036A2D7008C4892 /* DeletedCarbEntry.swift */ = {isa = PBXFileReference; lastKnownFileType = sourcecode.swift; path = DeletedCarbEntry.swift; sourceTree = "<group>"; };
		437AFF192039F149008C4892 /* CarbStoreTests.swift */ = {isa = PBXFileReference; lastKnownFileType = sourcecode.swift; path = CarbStoreTests.swift; sourceTree = "<group>"; };
		437AFF1C203A45DB008C4892 /* CacheStore.swift */ = {isa = PBXFileReference; lastKnownFileType = sourcecode.swift; path = CacheStore.swift; sourceTree = "<group>"; };
		437AFF1E203A763F008C4892 /* HKHealthStoreMock.swift */ = {isa = PBXFileReference; lastKnownFileType = sourcecode.swift; path = HKHealthStoreMock.swift; sourceTree = "<group>"; };
		437AFF20203AA740008C4892 /* NSManagedObjectContext.swift */ = {isa = PBXFileReference; lastKnownFileType = sourcecode.swift; path = NSManagedObjectContext.swift; sourceTree = "<group>"; };
		437AFF23203BE402008C4892 /* HKHealthStore.swift */ = {isa = PBXFileReference; lastKnownFileType = sourcecode.swift; path = HKHealthStore.swift; sourceTree = "<group>"; };
		437B064D1F2EB35800D95237 /* HKQuantitySample+InsulinKit.swift */ = {isa = PBXFileReference; lastKnownFileType = sourcecode.swift; path = "HKQuantitySample+InsulinKit.swift"; sourceTree = "<group>"; };
		438207701F2AE9A300886C13 /* InsulinDeliveryStore.swift */ = {isa = PBXFileReference; lastKnownFileType = sourcecode.swift; path = InsulinDeliveryStore.swift; sourceTree = "<group>"; };
		43971A3F1C8CABFF0013154F /* GlucoseSampleValue.swift */ = {isa = PBXFileReference; fileEncoding = 4; lastKnownFileType = sourcecode.swift; path = GlucoseSampleValue.swift; sourceTree = "<group>"; };
		43971A411C8CAEF20013154F /* momentum_effect_display_only_glucose_input.json */ = {isa = PBXFileReference; fileEncoding = 4; lastKnownFileType = text.json; path = momentum_effect_display_only_glucose_input.json; sourceTree = "<group>"; };
		439BCD8D1EEDD22900100EAA /* ice_35_min_none_output.json */ = {isa = PBXFileReference; fileEncoding = 4; lastKnownFileType = text.json; path = ice_35_min_none_output.json; sourceTree = "<group>"; };
		439BCD8F1EEDD2AD00100EAA /* ice_1_hour_output.json */ = {isa = PBXFileReference; fileEncoding = 4; lastKnownFileType = text.json; path = ice_1_hour_output.json; sourceTree = "<group>"; };
		439BCD911EEDD33F00100EAA /* ice_slow_absorption_output.json */ = {isa = PBXFileReference; fileEncoding = 4; lastKnownFileType = text.json; path = ice_slow_absorption_output.json; sourceTree = "<group>"; };
		43A0670E1F23CAC700E9E90F /* DoseType.swift */ = {isa = PBXFileReference; fileEncoding = 4; lastKnownFileType = sourcecode.swift; path = DoseType.swift; sourceTree = "<group>"; };
		43A067121F245A2F00E9E90F /* DoseStoreTests.swift */ = {isa = PBXFileReference; fileEncoding = 4; lastKnownFileType = sourcecode.swift; path = DoseStoreTests.swift; sourceTree = "<group>"; };
		43A8EC3B210CEEA500A81379 /* CGMManagerUI.swift */ = {isa = PBXFileReference; fileEncoding = 4; lastKnownFileType = sourcecode.swift; path = CGMManagerUI.swift; sourceTree = "<group>"; };
		43AF1FB11C926CDD00EA2F3D /* HKQuantity.swift */ = {isa = PBXFileReference; fileEncoding = 4; lastKnownFileType = sourcecode.swift; path = HKQuantity.swift; sourceTree = "<group>"; };
		43B17C88208EEC0B00AC27E9 /* HealthStoreUnitCache.swift */ = {isa = PBXFileReference; lastKnownFileType = sourcecode.swift; path = HealthStoreUnitCache.swift; sourceTree = "<group>"; };
		43B99AFB1C744CE300D050F5 /* bolus_dose.json */ = {isa = PBXFileReference; fileEncoding = 4; lastKnownFileType = text.json; path = bolus_dose.json; sourceTree = "<group>"; };
		43B99AFD1C744E5F00D050F5 /* effect_from_bolus_output.json */ = {isa = PBXFileReference; fileEncoding = 4; lastKnownFileType = text.json; path = effect_from_bolus_output.json; sourceTree = "<group>"; };
		43B99AFF1C7450EE00D050F5 /* effect_from_history_output.json */ = {isa = PBXFileReference; fileEncoding = 4; lastKnownFileType = text.json; path = effect_from_history_output.json; sourceTree = "<group>"; };
		43B99B011C7451E500D050F5 /* normalized_doses.json */ = {isa = PBXFileReference; fileEncoding = 4; lastKnownFileType = text.json; path = normalized_doses.json; sourceTree = "<group>"; };
		43B99B031C74538D00D050F5 /* short_basal_dose.json */ = {isa = PBXFileReference; fileEncoding = 4; lastKnownFileType = text.json; path = short_basal_dose.json; sourceTree = "<group>"; };
		43B99B051C74552300D050F5 /* basal_dose.json */ = {isa = PBXFileReference; fileEncoding = 4; lastKnownFileType = text.json; path = basal_dose.json; sourceTree = "<group>"; };
		43B99B071C74553900D050F5 /* effect_from_basal_output.json */ = {isa = PBXFileReference; fileEncoding = 4; lastKnownFileType = text.json; path = effect_from_basal_output.json; sourceTree = "<group>"; };
		43BA7154201E484D0058961E /* LoopKitUI.framework */ = {isa = PBXFileReference; explicitFileType = wrapper.framework; includeInIndex = 0; path = LoopKitUI.framework; sourceTree = BUILT_PRODUCTS_DIR; };
		43BA7156201E484D0058961E /* LoopKitUI.h */ = {isa = PBXFileReference; lastKnownFileType = sourcecode.c.h; path = LoopKitUI.h; sourceTree = "<group>"; };
		43BA7157201E484D0058961E /* Info.plist */ = {isa = PBXFileReference; lastKnownFileType = text.plist.xml; path = Info.plist; sourceTree = "<group>"; };
		43BA719820203EF30058961E /* Base */ = {isa = PBXFileReference; lastKnownFileType = file.storyboard; name = Base; path = Base.lproj/CarbKit.storyboard; sourceTree = "<group>"; };
		43BDD7E71F804ED5005BA15C /* reconcile_resume_before_rewind_input.json */ = {isa = PBXFileReference; lastKnownFileType = text.json; path = reconcile_resume_before_rewind_input.json; sourceTree = "<group>"; };
		43BDD7E91F8050C3005BA15C /* reconcile_resume_before_rewind_output.json */ = {isa = PBXFileReference; fileEncoding = 4; lastKnownFileType = text.json; path = reconcile_resume_before_rewind_output.json; sourceTree = "<group>"; };
		43C094451CAA1E98001F6403 /* DoseUnit.swift */ = {isa = PBXFileReference; fileEncoding = 4; lastKnownFileType = sourcecode.swift; path = DoseUnit.swift; sourceTree = "<group>"; };
		43C27D921E3C4E7D00613CE1 /* momentum_effect_mixed_provenance_glucose_input.json */ = {isa = PBXFileReference; fileEncoding = 4; lastKnownFileType = text.json; path = momentum_effect_mixed_provenance_glucose_input.json; sourceTree = "<group>"; };
		43C98059212BDEE4003B5D17 /* ice_minus_carb_effect_with_gaps_output.json */ = {isa = PBXFileReference; fileEncoding = 4; lastKnownFileType = text.json; path = ice_minus_carb_effect_with_gaps_output.json; sourceTree = "<group>"; };
		43C9805B212D216A003B5D17 /* GlucoseChange.swift */ = {isa = PBXFileReference; lastKnownFileType = sourcecode.swift; path = GlucoseChange.swift; sourceTree = "<group>"; };
		43CB51B0211EB16C00DB9B4A /* NSUserActivity+CarbKit.swift */ = {isa = PBXFileReference; lastKnownFileType = sourcecode.swift; path = "NSUserActivity+CarbKit.swift"; sourceTree = "<group>"; };
		43CE7CDF1CA9E8B0003CC1B0 /* iob_from_bolus_240min_output.json */ = {isa = PBXFileReference; fileEncoding = 4; lastKnownFileType = text.json; path = iob_from_bolus_240min_output.json; sourceTree = "<group>"; };
		43CE7CE11CA9EA1A003CC1B0 /* iob_from_bolus_120min_output.json */ = {isa = PBXFileReference; fileEncoding = 4; lastKnownFileType = text.json; path = iob_from_bolus_120min_output.json; sourceTree = "<group>"; };
		43CE7CE31CA9EB1E003CC1B0 /* iob_from_bolus_180min_output.json */ = {isa = PBXFileReference; fileEncoding = 4; lastKnownFileType = text.json; path = iob_from_bolus_180min_output.json; sourceTree = "<group>"; };
		43CE7CE51CA9EBD2003CC1B0 /* iob_from_bolus_300min_output.json */ = {isa = PBXFileReference; fileEncoding = 4; lastKnownFileType = text.json; path = iob_from_bolus_300min_output.json; sourceTree = "<group>"; };
		43CE7CE71CA9EC1F003CC1B0 /* iob_from_bolus_312min_output.json */ = {isa = PBXFileReference; fileEncoding = 4; lastKnownFileType = text.json; path = iob_from_bolus_312min_output.json; sourceTree = "<group>"; };
		43CE7CE91CA9EC50003CC1B0 /* iob_from_bolus_360min_output.json */ = {isa = PBXFileReference; fileEncoding = 4; lastKnownFileType = text.json; path = iob_from_bolus_360min_output.json; sourceTree = "<group>"; };
		43CE7CEB1CA9EC88003CC1B0 /* iob_from_bolus_420min_output.json */ = {isa = PBXFileReference; fileEncoding = 4; lastKnownFileType = text.json; path = iob_from_bolus_420min_output.json; sourceTree = "<group>"; };
		43CE7CED1CA9F2CF003CC1B0 /* normalize_edge_case_doses_input.json */ = {isa = PBXFileReference; fileEncoding = 4; lastKnownFileType = text.json; path = normalize_edge_case_doses_input.json; sourceTree = "<group>"; };
		43CE7CEF1CA9F32C003CC1B0 /* normalize_edge_case_doses_output.json */ = {isa = PBXFileReference; fileEncoding = 4; lastKnownFileType = text.json; path = normalize_edge_case_doses_output.json; sourceTree = "<group>"; };
		43CF0B3E2030FD0D002A66DE /* UploadState.swift */ = {isa = PBXFileReference; lastKnownFileType = sourcecode.swift; path = UploadState.swift; sourceTree = "<group>"; };
		43D8FDCB1C728FDF0073BE78 /* LoopKit.framework */ = {isa = PBXFileReference; explicitFileType = wrapper.framework; includeInIndex = 0; path = LoopKit.framework; sourceTree = BUILT_PRODUCTS_DIR; };
		43D8FDCE1C728FDF0073BE78 /* LoopKit.h */ = {isa = PBXFileReference; lastKnownFileType = sourcecode.c.h; path = LoopKit.h; sourceTree = "<group>"; };
		43D8FDD01C728FDF0073BE78 /* Info.plist */ = {isa = PBXFileReference; lastKnownFileType = text.plist.xml; path = Info.plist; sourceTree = "<group>"; };
		43D8FDD51C728FDF0073BE78 /* LoopKitTests.xctest */ = {isa = PBXFileReference; explicitFileType = wrapper.cfbundle; includeInIndex = 0; path = LoopKitTests.xctest; sourceTree = BUILT_PRODUCTS_DIR; };
		43D8FDDA1C728FDF0073BE78 /* LoopKitTests.swift */ = {isa = PBXFileReference; lastKnownFileType = sourcecode.swift; path = LoopKitTests.swift; sourceTree = "<group>"; };
		43D8FDDC1C728FDF0073BE78 /* Info.plist */ = {isa = PBXFileReference; lastKnownFileType = text.plist.xml; path = Info.plist; sourceTree = "<group>"; };
		43D8FDE51C7290340073BE78 /* BasalRateSchedule.swift */ = {isa = PBXFileReference; fileEncoding = 4; lastKnownFileType = sourcecode.swift; path = BasalRateSchedule.swift; sourceTree = "<group>"; };
		43D8FDE61C7290350073BE78 /* CarbRatioSchedule.swift */ = {isa = PBXFileReference; fileEncoding = 4; lastKnownFileType = sourcecode.swift; path = CarbRatioSchedule.swift; sourceTree = "<group>"; };
		43D8FDE71C7290350073BE78 /* DailyQuantitySchedule.swift */ = {isa = PBXFileReference; fileEncoding = 4; lastKnownFileType = sourcecode.swift; path = DailyQuantitySchedule.swift; sourceTree = "<group>"; };
		43D8FDE81C7290350073BE78 /* DailyValueSchedule.swift */ = {isa = PBXFileReference; fileEncoding = 4; lastKnownFileType = sourcecode.swift; path = DailyValueSchedule.swift; sourceTree = "<group>"; };
		43D8FDE91C7290350073BE78 /* Double.swift */ = {isa = PBXFileReference; fileEncoding = 4; lastKnownFileType = sourcecode.swift; path = Double.swift; sourceTree = "<group>"; };
		43D8FDEA1C7290350073BE78 /* GlucoseEffect.swift */ = {isa = PBXFileReference; fileEncoding = 4; lastKnownFileType = sourcecode.swift; path = GlucoseEffect.swift; sourceTree = "<group>"; };
		43D8FDEB1C7290350073BE78 /* GlucoseRangeSchedule.swift */ = {isa = PBXFileReference; fileEncoding = 4; lastKnownFileType = sourcecode.swift; path = GlucoseRangeSchedule.swift; sourceTree = "<group>"; };
		43D8FDEC1C7290350073BE78 /* GlucoseSchedule.swift */ = {isa = PBXFileReference; fileEncoding = 4; lastKnownFileType = sourcecode.swift; path = GlucoseSchedule.swift; sourceTree = "<group>"; };
		43D8FDED1C7290350073BE78 /* HealthKitSampleStore.swift */ = {isa = PBXFileReference; fileEncoding = 4; lastKnownFileType = sourcecode.swift; path = HealthKitSampleStore.swift; sourceTree = "<group>"; };
		43D8FDEE1C7290350073BE78 /* HKUnit.swift */ = {isa = PBXFileReference; fileEncoding = 4; lastKnownFileType = sourcecode.swift; path = HKUnit.swift; sourceTree = "<group>"; };
		43D8FDEF1C7290350073BE78 /* LoopMath.swift */ = {isa = PBXFileReference; fileEncoding = 4; lastKnownFileType = sourcecode.swift; path = LoopMath.swift; sourceTree = "<group>"; };
		43D8FDF01C7290350073BE78 /* Date.swift */ = {isa = PBXFileReference; fileEncoding = 4; lastKnownFileType = sourcecode.swift; path = Date.swift; sourceTree = "<group>"; };
		43D8FDF11C7290350073BE78 /* NSDateFormatter.swift */ = {isa = PBXFileReference; fileEncoding = 4; lastKnownFileType = sourcecode.swift; path = NSDateFormatter.swift; sourceTree = "<group>"; };
		43D8FDF21C7290350073BE78 /* NSTimeInterval.swift */ = {isa = PBXFileReference; fileEncoding = 4; lastKnownFileType = sourcecode.swift; path = NSTimeInterval.swift; sourceTree = "<group>"; };
		43D8FDF31C7290350073BE78 /* SampleValue.swift */ = {isa = PBXFileReference; fileEncoding = 4; lastKnownFileType = sourcecode.swift; path = SampleValue.swift; sourceTree = "<group>"; };
		43D8FE041C7290530073BE78 /* DailyQuantityScheduleTableViewController.swift */ = {isa = PBXFileReference; fileEncoding = 4; lastKnownFileType = sourcecode.swift; path = DailyQuantityScheduleTableViewController.swift; sourceTree = "<group>"; };
		43D8FE051C7290530073BE78 /* DailyValueScheduleTableViewController.swift */ = {isa = PBXFileReference; fileEncoding = 4; lastKnownFileType = sourcecode.swift; lineEnding = 0; path = DailyValueScheduleTableViewController.swift; sourceTree = "<group>"; xcLanguageSpecificationIdentifier = xcode.lang.swift; };
		43D8FE061C7290530073BE78 /* GlucoseRangeScheduleTableViewController.swift */ = {isa = PBXFileReference; fileEncoding = 4; lastKnownFileType = sourcecode.swift; lineEnding = 0; path = GlucoseRangeScheduleTableViewController.swift; sourceTree = "<group>"; xcLanguageSpecificationIdentifier = xcode.lang.swift; };
		43D8FE071C7290530073BE78 /* GlucoseRangeTableViewCell.swift */ = {isa = PBXFileReference; fileEncoding = 4; lastKnownFileType = sourcecode.swift; path = GlucoseRangeTableViewCell.swift; sourceTree = "<group>"; };
		43D8FE081C7290530073BE78 /* GlucoseRangeTableViewCell.xib */ = {isa = PBXFileReference; fileEncoding = 4; lastKnownFileType = file.xib; path = GlucoseRangeTableViewCell.xib; sourceTree = "<group>"; };
		43D8FE0A1C7290530073BE78 /* RepeatingScheduleValueTableViewCell.swift */ = {isa = PBXFileReference; fileEncoding = 4; lastKnownFileType = sourcecode.swift; path = RepeatingScheduleValueTableViewCell.swift; sourceTree = "<group>"; };
		43D8FE0B1C7290530073BE78 /* RepeatingScheduleValueTableViewCell.xib */ = {isa = PBXFileReference; fileEncoding = 4; lastKnownFileType = file.xib; path = RepeatingScheduleValueTableViewCell.xib; sourceTree = "<group>"; };
		43D8FE0C1C7290530073BE78 /* SingleValueScheduleTableViewController.swift */ = {isa = PBXFileReference; fileEncoding = 4; lastKnownFileType = sourcecode.swift; lineEnding = 0; path = SingleValueScheduleTableViewController.swift; sourceTree = "<group>"; xcLanguageSpecificationIdentifier = xcode.lang.swift; };
		43D8FE1A1C72906E0073BE78 /* BasalRateScheduleTests.swift */ = {isa = PBXFileReference; fileEncoding = 4; lastKnownFileType = sourcecode.swift; path = BasalRateScheduleTests.swift; sourceTree = "<group>"; };
		43D8FE1B1C72906E0073BE78 /* NSDateTests.swift */ = {isa = PBXFileReference; fileEncoding = 4; lastKnownFileType = sourcecode.swift; path = NSDateTests.swift; sourceTree = "<group>"; };
		43D8FE1C1C72906E0073BE78 /* QuantityScheduleTests.swift */ = {isa = PBXFileReference; fileEncoding = 4; lastKnownFileType = sourcecode.swift; path = QuantityScheduleTests.swift; sourceTree = "<group>"; };
		43D8FE411C7291900073BE78 /* CarbMathTests.swift */ = {isa = PBXFileReference; fileEncoding = 4; lastKnownFileType = sourcecode.swift; path = CarbMathTests.swift; sourceTree = "<group>"; };
		43D8FE441C7291A60073BE78 /* carb_effect_from_history_input.json */ = {isa = PBXFileReference; fileEncoding = 4; lastKnownFileType = text.json; path = carb_effect_from_history_input.json; sourceTree = "<group>"; };
		43D8FE451C7291A60073BE78 /* carb_effect_from_history_output.json */ = {isa = PBXFileReference; fileEncoding = 4; lastKnownFileType = text.json; path = carb_effect_from_history_output.json; sourceTree = "<group>"; };
		43D8FE461C7291A60073BE78 /* carbs_on_board_output.json */ = {isa = PBXFileReference; fileEncoding = 4; lastKnownFileType = text.json; path = carbs_on_board_output.json; sourceTree = "<group>"; };
		43D8FE4A1C7291BD0073BE78 /* CarbEntry.swift */ = {isa = PBXFileReference; fileEncoding = 4; lastKnownFileType = sourcecode.swift; path = CarbEntry.swift; sourceTree = "<group>"; };
		43D8FE4B1C7291BD0073BE78 /* CarbMath.swift */ = {isa = PBXFileReference; fileEncoding = 4; lastKnownFileType = sourcecode.swift; path = CarbMath.swift; sourceTree = "<group>"; };
		43D8FE4C1C7291BD0073BE78 /* CarbStore.swift */ = {isa = PBXFileReference; fileEncoding = 4; lastKnownFileType = sourcecode.swift; path = CarbStore.swift; sourceTree = "<group>"; };
		43D8FE4D1C7291BD0073BE78 /* HKQuantitySample+CarbKit.swift */ = {isa = PBXFileReference; fileEncoding = 4; lastKnownFileType = sourcecode.swift; path = "HKQuantitySample+CarbKit.swift"; sourceTree = "<group>"; };
		43D8FE4E1C7291BD0073BE78 /* StoredCarbEntry.swift */ = {isa = PBXFileReference; fileEncoding = 4; lastKnownFileType = sourcecode.swift; path = StoredCarbEntry.swift; sourceTree = "<group>"; };
		43D8FE561C7291D80073BE78 /* CarbEntryEditViewController.swift */ = {isa = PBXFileReference; fileEncoding = 4; lastKnownFileType = sourcecode.swift; lineEnding = 0; path = CarbEntryEditViewController.swift; sourceTree = "<group>"; xcLanguageSpecificationIdentifier = xcode.lang.swift; };
		43D8FE571C7291D80073BE78 /* CarbEntryTableViewController.swift */ = {isa = PBXFileReference; fileEncoding = 4; lastKnownFileType = sourcecode.swift; lineEnding = 0; path = CarbEntryTableViewController.swift; sourceTree = "<group>"; xcLanguageSpecificationIdentifier = xcode.lang.swift; };
		43D8FE591C7291D80073BE78 /* DatePickerTableViewCell.swift */ = {isa = PBXFileReference; fileEncoding = 4; lastKnownFileType = sourcecode.swift; path = DatePickerTableViewCell.swift; sourceTree = "<group>"; };
		43D8FE5A1C7291D80073BE78 /* DecimalTextFieldTableViewCell.swift */ = {isa = PBXFileReference; fileEncoding = 4; lastKnownFileType = sourcecode.swift; path = DecimalTextFieldTableViewCell.swift; sourceTree = "<group>"; };
		43D8FE5B1C7291D80073BE78 /* NewCarbEntry.swift */ = {isa = PBXFileReference; fileEncoding = 4; lastKnownFileType = sourcecode.swift; path = NewCarbEntry.swift; sourceTree = "<group>"; };
		43D8FE661C7292950073BE78 /* read_carb_ratios.json */ = {isa = PBXFileReference; fileEncoding = 4; lastKnownFileType = text.json; path = read_carb_ratios.json; sourceTree = "<group>"; };
		43D8FE861C72934C0073BE78 /* GlucoseMath.swift */ = {isa = PBXFileReference; fileEncoding = 4; lastKnownFileType = sourcecode.swift; path = GlucoseMath.swift; sourceTree = "<group>"; };
		43D8FE871C72934C0073BE78 /* GlucoseStore.swift */ = {isa = PBXFileReference; fileEncoding = 4; lastKnownFileType = sourcecode.swift; path = GlucoseStore.swift; sourceTree = "<group>"; };
		43D8FE991C7293D00073BE78 /* GlucoseMathTests.swift */ = {isa = PBXFileReference; fileEncoding = 4; lastKnownFileType = sourcecode.swift; path = GlucoseMathTests.swift; sourceTree = "<group>"; };
		43D8FE9C1C7293FA0073BE78 /* momentum_effect_bouncing_glucose_input.json */ = {isa = PBXFileReference; fileEncoding = 4; lastKnownFileType = text.json; path = momentum_effect_bouncing_glucose_input.json; sourceTree = "<group>"; };
		43D8FE9D1C7293FA0073BE78 /* momentum_effect_bouncing_glucose_output.json */ = {isa = PBXFileReference; fileEncoding = 4; lastKnownFileType = text.json; path = momentum_effect_bouncing_glucose_output.json; sourceTree = "<group>"; };
		43D8FE9E1C7293FA0073BE78 /* momentum_effect_falling_glucose_input.json */ = {isa = PBXFileReference; fileEncoding = 4; lastKnownFileType = text.json; path = momentum_effect_falling_glucose_input.json; sourceTree = "<group>"; };
		43D8FE9F1C7293FA0073BE78 /* momentum_effect_falling_glucose_output.json */ = {isa = PBXFileReference; fileEncoding = 4; lastKnownFileType = text.json; path = momentum_effect_falling_glucose_output.json; sourceTree = "<group>"; };
		43D8FEA01C7293FA0073BE78 /* momentum_effect_rising_glucose_input.json */ = {isa = PBXFileReference; fileEncoding = 4; lastKnownFileType = text.json; path = momentum_effect_rising_glucose_input.json; sourceTree = "<group>"; };
		43D8FEA11C7293FA0073BE78 /* momentum_effect_rising_glucose_output.json */ = {isa = PBXFileReference; fileEncoding = 4; lastKnownFileType = text.json; path = momentum_effect_rising_glucose_output.json; sourceTree = "<group>"; };
		43D8FEA21C7293FA0073BE78 /* momentum_effect_stable_glucose_input.json */ = {isa = PBXFileReference; fileEncoding = 4; lastKnownFileType = text.json; path = momentum_effect_stable_glucose_input.json; sourceTree = "<group>"; };
		43D8FEA31C7293FA0073BE78 /* momentum_effect_stable_glucose_output.json */ = {isa = PBXFileReference; fileEncoding = 4; lastKnownFileType = text.json; path = momentum_effect_stable_glucose_output.json; sourceTree = "<group>"; };
		43D8FEC81C7294640073BE78 /* InsulinMathTests.swift */ = {isa = PBXFileReference; fileEncoding = 4; lastKnownFileType = sourcecode.swift; path = InsulinMathTests.swift; sourceTree = "<group>"; };
		43D8FECE1C7294B80073BE78 /* iob_from_doses_output.json */ = {isa = PBXFileReference; fileEncoding = 4; lastKnownFileType = text.json; path = iob_from_doses_output.json; sourceTree = "<group>"; };
		43D8FECF1C7294B80073BE78 /* iob_from_reservoir_output.json */ = {isa = PBXFileReference; fileEncoding = 4; lastKnownFileType = text.json; path = iob_from_reservoir_output.json; sourceTree = "<group>"; };
		43D8FED01C7294B80073BE78 /* normalized_reservoir_history_output.json */ = {isa = PBXFileReference; fileEncoding = 4; lastKnownFileType = text.json; path = normalized_reservoir_history_output.json; sourceTree = "<group>"; };
		43D8FED11C7294B80073BE78 /* reservoir_history_with_rewind_and_prime_input.json */ = {isa = PBXFileReference; fileEncoding = 4; lastKnownFileType = text.json; path = reservoir_history_with_rewind_and_prime_input.json; sourceTree = "<group>"; };
		43D8FED21C7294B80073BE78 /* reservoir_history_with_rewind_and_prime_output.json */ = {isa = PBXFileReference; fileEncoding = 4; lastKnownFileType = text.json; path = reservoir_history_with_rewind_and_prime_output.json; sourceTree = "<group>"; };
		43D8FEDC1C7294D50073BE78 /* DoseEntry.swift */ = {isa = PBXFileReference; fileEncoding = 4; lastKnownFileType = sourcecode.swift; path = DoseEntry.swift; sourceTree = "<group>"; };
		43D8FEDD1C7294D50073BE78 /* DoseStore.swift */ = {isa = PBXFileReference; fileEncoding = 4; lastKnownFileType = sourcecode.swift; path = DoseStore.swift; sourceTree = "<group>"; };
		43D8FEDF1C7294D50073BE78 /* InsulinMath.swift */ = {isa = PBXFileReference; fileEncoding = 4; lastKnownFileType = sourcecode.swift; path = InsulinMath.swift; sourceTree = "<group>"; };
		43D8FEE11C7294D50073BE78 /* Model.xcdatamodel */ = {isa = PBXFileReference; lastKnownFileType = wrapper.xcdatamodel; path = Model.xcdatamodel; sourceTree = "<group>"; };
		43D8FEE21C7294D50073BE78 /* PersistenceController.swift */ = {isa = PBXFileReference; fileEncoding = 4; lastKnownFileType = sourcecode.swift; path = PersistenceController.swift; sourceTree = "<group>"; };
		43D8FEE31C7294D50073BE78 /* Reservoir.swift */ = {isa = PBXFileReference; fileEncoding = 4; lastKnownFileType = sourcecode.swift; path = Reservoir.swift; sourceTree = "<group>"; };
		43D8FEE41C7294D50073BE78 /* Reservoir+CoreDataProperties.swift */ = {isa = PBXFileReference; fileEncoding = 4; lastKnownFileType = sourcecode.swift; path = "Reservoir+CoreDataProperties.swift"; sourceTree = "<group>"; };
		43D8FEEE1C7294E90073BE78 /* Base */ = {isa = PBXFileReference; lastKnownFileType = file.storyboard; name = Base; path = Base.lproj/InsulinKit.storyboard; sourceTree = "<group>"; };
		43D8FEEF1C7294E90073BE78 /* ErrorBackgroundView.swift */ = {isa = PBXFileReference; fileEncoding = 4; lastKnownFileType = sourcecode.swift; path = ErrorBackgroundView.swift; sourceTree = "<group>"; };
		43D8FEF41C7295490073BE78 /* basal.json */ = {isa = PBXFileReference; fileEncoding = 4; lastKnownFileType = text.json; path = basal.json; sourceTree = "<group>"; };
		43D9888A1C87E47800DA4467 /* GlucoseValue.swift */ = {isa = PBXFileReference; fileEncoding = 4; lastKnownFileType = sourcecode.swift; path = GlucoseValue.swift; sourceTree = "<group>"; };
		43D9888C1C87EBE400DA4467 /* LoopMathTests.swift */ = {isa = PBXFileReference; fileEncoding = 4; lastKnownFileType = sourcecode.swift; path = LoopMathTests.swift; sourceTree = "<group>"; };
		43D988921C87FFA300DA4467 /* glucose_from_effects_no_momentum_output.json */ = {isa = PBXFileReference; fileEncoding = 4; lastKnownFileType = text.json; path = glucose_from_effects_no_momentum_output.json; sourceTree = "<group>"; };
		43D988931C87FFA300DA4467 /* glucose_from_effects_momentum_up_output.json */ = {isa = PBXFileReference; fileEncoding = 4; lastKnownFileType = text.json; path = glucose_from_effects_momentum_up_output.json; sourceTree = "<group>"; };
		43D988941C87FFA300DA4467 /* glucose_from_effects_momentum_up_input.json */ = {isa = PBXFileReference; fileEncoding = 4; lastKnownFileType = text.json; path = glucose_from_effects_momentum_up_input.json; sourceTree = "<group>"; };
		43D988951C87FFA300DA4467 /* glucose_from_effects_momentum_flat_output.json */ = {isa = PBXFileReference; fileEncoding = 4; lastKnownFileType = text.json; path = glucose_from_effects_momentum_flat_output.json; sourceTree = "<group>"; };
		43D988961C87FFA300DA4467 /* glucose_from_effects_momentum_flat_input.json */ = {isa = PBXFileReference; fileEncoding = 4; lastKnownFileType = text.json; path = glucose_from_effects_momentum_flat_input.json; sourceTree = "<group>"; };
		43D988971C87FFA300DA4467 /* glucose_from_effects_momentum_flat_glucose_input.json */ = {isa = PBXFileReference; fileEncoding = 4; lastKnownFileType = text.json; path = glucose_from_effects_momentum_flat_glucose_input.json; sourceTree = "<group>"; };
		43D988981C87FFA300DA4467 /* glucose_from_effects_momentum_down_output.json */ = {isa = PBXFileReference; fileEncoding = 4; lastKnownFileType = text.json; path = glucose_from_effects_momentum_down_output.json; sourceTree = "<group>"; };
		43D988991C87FFA300DA4467 /* glucose_from_effects_momentum_down_input.json */ = {isa = PBXFileReference; fileEncoding = 4; lastKnownFileType = text.json; path = glucose_from_effects_momentum_down_input.json; sourceTree = "<group>"; };
		43D9889A1C87FFA300DA4467 /* glucose_from_effects_momentum_blend_output.json */ = {isa = PBXFileReference; fileEncoding = 4; lastKnownFileType = text.json; path = glucose_from_effects_momentum_blend_output.json; sourceTree = "<group>"; };
		43D9889B1C87FFA300DA4467 /* glucose_from_effects_momentum_blend_momentum_input.json */ = {isa = PBXFileReference; fileEncoding = 4; lastKnownFileType = text.json; path = glucose_from_effects_momentum_blend_momentum_input.json; sourceTree = "<group>"; };
		43D9889C1C87FFA300DA4467 /* glucose_from_effects_momentum_blend_insulin_effect_input.json */ = {isa = PBXFileReference; fileEncoding = 4; lastKnownFileType = text.json; path = glucose_from_effects_momentum_blend_insulin_effect_input.json; sourceTree = "<group>"; };
		43D9889D1C87FFA300DA4467 /* glucose_from_effects_momentum_blend_glucose_input.json */ = {isa = PBXFileReference; fileEncoding = 4; lastKnownFileType = text.json; path = glucose_from_effects_momentum_blend_glucose_input.json; sourceTree = "<group>"; };
		43D9889E1C87FFA300DA4467 /* glucose_from_effects_insulin_effect_input.json */ = {isa = PBXFileReference; fileEncoding = 4; lastKnownFileType = text.json; path = glucose_from_effects_insulin_effect_input.json; sourceTree = "<group>"; };
		43D9889F1C87FFA300DA4467 /* glucose_from_effects_glucose_input.json */ = {isa = PBXFileReference; fileEncoding = 4; lastKnownFileType = text.json; path = glucose_from_effects_glucose_input.json; sourceTree = "<group>"; };
		43D988A01C87FFA300DA4467 /* glucose_from_effects_carb_effect_input.json */ = {isa = PBXFileReference; fileEncoding = 4; lastKnownFileType = text.json; path = glucose_from_effects_carb_effect_input.json; sourceTree = "<group>"; };
		43DC87B51C8A9567005BC30D /* momentum_effect_incomplete_glucose_input.json */ = {isa = PBXFileReference; fileEncoding = 4; lastKnownFileType = text.json; path = momentum_effect_incomplete_glucose_input.json; sourceTree = "<group>"; };
		43DC87B71C8AD058005BC30D /* glucose_from_effects_non_zero_glucose_input.json */ = {isa = PBXFileReference; fileEncoding = 4; lastKnownFileType = text.json; path = glucose_from_effects_non_zero_glucose_input.json; sourceTree = "<group>"; };
		43DC87B91C8AD0ED005BC30D /* glucose_from_effects_non_zero_insulin_input.json */ = {isa = PBXFileReference; fileEncoding = 4; lastKnownFileType = text.json; path = glucose_from_effects_non_zero_insulin_input.json; sourceTree = "<group>"; };
		43DC87BA1C8AD0ED005BC30D /* glucose_from_effects_non_zero_carb_input.json */ = {isa = PBXFileReference; fileEncoding = 4; lastKnownFileType = text.json; path = glucose_from_effects_non_zero_carb_input.json; sourceTree = "<group>"; };
		43DC87BD1C8AD41D005BC30D /* glucose_from_effects_non_zero_output.json */ = {isa = PBXFileReference; fileEncoding = 4; lastKnownFileType = text.json; path = glucose_from_effects_non_zero_output.json; sourceTree = "<group>"; };
		43DFE27B1CB1D6A600EFBE95 /* PumpEvent+CoreDataClass.swift */ = {isa = PBXFileReference; fileEncoding = 4; lastKnownFileType = sourcecode.swift; path = "PumpEvent+CoreDataClass.swift"; sourceTree = "<group>"; };
		43DFE27C1CB1D6A600EFBE95 /* PumpEvent+CoreDataProperties.swift */ = {isa = PBXFileReference; fileEncoding = 4; lastKnownFileType = sourcecode.swift; path = "PumpEvent+CoreDataProperties.swift"; sourceTree = "<group>"; };
		43DFE27F1CB1E12D00EFBE95 /* PumpEventType.swift */ = {isa = PBXFileReference; fileEncoding = 4; lastKnownFileType = sourcecode.swift; path = PumpEventType.swift; sourceTree = "<group>"; };
		43DFE2811CB1FB8500EFBE95 /* InsulinValue.swift */ = {isa = PBXFileReference; fileEncoding = 4; lastKnownFileType = sourcecode.swift; path = InsulinValue.swift; sourceTree = "<group>"; };
		43EBE4471EAC77290073A0B5 /* grouped_by_overlapping_absorption_times_input.json */ = {isa = PBXFileReference; fileEncoding = 4; lastKnownFileType = text.json; path = grouped_by_overlapping_absorption_times_input.json; sourceTree = "<group>"; };
		43EBE4481EAC77290073A0B5 /* grouped_by_overlapping_absorption_times_output.json */ = {isa = PBXFileReference; fileEncoding = 4; lastKnownFileType = text.json; path = grouped_by_overlapping_absorption_times_output.json; sourceTree = "<group>"; };
		43EBE44B1EAC7F0C0073A0B5 /* grouped_by_overlapping_absorption_times_border_case_output.json */ = {isa = PBXFileReference; fileEncoding = 4; lastKnownFileType = text.json; path = grouped_by_overlapping_absorption_times_border_case_output.json; sourceTree = "<group>"; };
		43EBE44C1EAC7F0C0073A0B5 /* grouped_by_overlapping_absorption_times_border_case_input.json */ = {isa = PBXFileReference; fileEncoding = 4; lastKnownFileType = text.json; path = grouped_by_overlapping_absorption_times_border_case_input.json; sourceTree = "<group>"; };
		43F5034A21051FCD009FA89A /* KeychainManager.swift */ = {isa = PBXFileReference; fileEncoding = 4; lastKnownFileType = sourcecode.swift; path = KeychainManager.swift; sourceTree = "<group>"; };
		43F5034C210599CC009FA89A /* AuthenticationViewController.swift */ = {isa = PBXFileReference; fileEncoding = 4; lastKnownFileType = sourcecode.swift; path = AuthenticationViewController.swift; sourceTree = "<group>"; };
		43F5034E210599DF009FA89A /* ValidatingIndicatorView.swift */ = {isa = PBXFileReference; fileEncoding = 4; lastKnownFileType = sourcecode.swift; path = ValidatingIndicatorView.swift; sourceTree = "<group>"; };
		43F5035421059A8A009FA89A /* ServiceAuthentication.swift */ = {isa = PBXFileReference; fileEncoding = 4; lastKnownFileType = sourcecode.swift; path = ServiceAuthentication.swift; sourceTree = "<group>"; };
		43F5035521059A8A009FA89A /* ServiceCredential.swift */ = {isa = PBXFileReference; fileEncoding = 4; lastKnownFileType = sourcecode.swift; path = ServiceCredential.swift; sourceTree = "<group>"; };
		43F5035821059AF7009FA89A /* AuthenticationTableViewCell.swift */ = {isa = PBXFileReference; fileEncoding = 4; lastKnownFileType = sourcecode.swift; path = AuthenticationTableViewCell.swift; sourceTree = "<group>"; };
		43F5035921059AF7009FA89A /* AuthenticationTableViewCell.xib */ = {isa = PBXFileReference; fileEncoding = 4; lastKnownFileType = file.xib; path = AuthenticationTableViewCell.xib; sourceTree = "<group>"; };
		43F5035C21059B56009FA89A /* UIColor.swift */ = {isa = PBXFileReference; lastKnownFileType = sourcecode.swift; path = UIColor.swift; sourceTree = "<group>"; };
		43F503622106C761009FA89A /* ServiceAuthenticationUI.swift */ = {isa = PBXFileReference; lastKnownFileType = sourcecode.swift; path = ServiceAuthenticationUI.swift; sourceTree = "<group>"; };
		43FADDFA1C89679200DDE013 /* HKQuantitySample+GlucoseKit.swift */ = {isa = PBXFileReference; fileEncoding = 4; lastKnownFileType = sourcecode.swift; path = "HKQuantitySample+GlucoseKit.swift"; sourceTree = "<group>"; };
		43FB60E220DCB9E0002B996B /* PumpManagerUI.swift */ = {isa = PBXFileReference; fileEncoding = 4; lastKnownFileType = sourcecode.swift; path = PumpManagerUI.swift; sourceTree = "<group>"; };
		43FB60E420DCBA02002B996B /* SetupTableViewController.swift */ = {isa = PBXFileReference; fileEncoding = 4; lastKnownFileType = sourcecode.swift; path = SetupTableViewController.swift; sourceTree = "<group>"; };
		43FB60E620DCBC55002B996B /* RadioSelectionTableViewController.swift */ = {isa = PBXFileReference; lastKnownFileType = sourcecode.swift; path = RadioSelectionTableViewController.swift; sourceTree = "<group>"; };
		43FB60E820DCBE64002B996B /* PumpManagerStatus.swift */ = {isa = PBXFileReference; lastKnownFileType = sourcecode.swift; path = PumpManagerStatus.swift; sourceTree = "<group>"; };
		43FB60EA20DDC868002B996B /* SetBolusError.swift */ = {isa = PBXFileReference; lastKnownFileType = sourcecode.swift; path = SetBolusError.swift; sourceTree = "<group>"; };
		43FB610620DDF19B002B996B /* PumpManagerError.swift */ = {isa = PBXFileReference; lastKnownFileType = sourcecode.swift; path = PumpManagerError.swift; sourceTree = "<group>"; };
		7D68A9AF1FE0A3D000522C49 /* es */ = {isa = PBXFileReference; lastKnownFileType = text.plist.strings; name = es; path = es.lproj/Localizable.strings; sourceTree = "<group>"; };
		7D68A9B91FE0A3D100522C49 /* es */ = {isa = PBXFileReference; lastKnownFileType = text.plist.strings; name = es; path = es.lproj/InfoPlist.strings; sourceTree = "<group>"; };
		7D68A9C31FE0A3D200522C49 /* es */ = {isa = PBXFileReference; lastKnownFileType = text.plist.strings; name = es; path = es.lproj/InfoPlist.strings; sourceTree = "<group>"; };
		7D68A9CA1FE0A3D200522C49 /* es */ = {isa = PBXFileReference; lastKnownFileType = text.plist.strings; name = es; path = es.lproj/InsulinKit.strings; sourceTree = "<group>"; };
		7D68A9E21FE0A3D300522C49 /* es */ = {isa = PBXFileReference; lastKnownFileType = text.plist.strings; name = es; path = es.lproj/Localizable.strings; sourceTree = "<group>"; };
		7D68A9EE1FE0A3D400522C49 /* es */ = {isa = PBXFileReference; lastKnownFileType = text.plist.strings; name = es; path = es.lproj/Main.strings; sourceTree = "<group>"; };
		7D68A9EF1FE0A3D400522C49 /* es */ = {isa = PBXFileReference; lastKnownFileType = text.plist.strings; name = es; path = es.lproj/LaunchScreen.strings; sourceTree = "<group>"; };
		7D68AAB91FE31A2800522C49 /* ru */ = {isa = PBXFileReference; lastKnownFileType = text.plist.strings; name = ru; path = ru.lproj/InsulinKit.strings; sourceTree = "<group>"; };
		7D68AABA1FE31A2800522C49 /* ru */ = {isa = PBXFileReference; lastKnownFileType = text.plist.strings; name = ru; path = ru.lproj/LaunchScreen.strings; sourceTree = "<group>"; };
		7D68AABB1FE31A2800522C49 /* ru */ = {isa = PBXFileReference; lastKnownFileType = text.plist.strings; name = ru; path = ru.lproj/Main.strings; sourceTree = "<group>"; };
		7D68AABC1FE31BE700522C49 /* ru */ = {isa = PBXFileReference; lastKnownFileType = text.plist.strings; name = ru; path = ru.lproj/Localizable.strings; sourceTree = "<group>"; };
		7D68AABE1FE31BE700522C49 /* ru */ = {isa = PBXFileReference; lastKnownFileType = text.plist.strings; name = ru; path = ru.lproj/InfoPlist.strings; sourceTree = "<group>"; };
		7D68AAC01FE31BE800522C49 /* ru */ = {isa = PBXFileReference; lastKnownFileType = text.plist.strings; name = ru; path = ru.lproj/InfoPlist.strings; sourceTree = "<group>"; };
		7D68AAC61FE31BE900522C49 /* ru */ = {isa = PBXFileReference; lastKnownFileType = text.plist.strings; name = ru; path = ru.lproj/Localizable.strings; sourceTree = "<group>"; };
		891444E1221A4E01007E96CB /* CombinedTableViewCell.swift */ = {isa = PBXFileReference; lastKnownFileType = sourcecode.swift; path = CombinedTableViewCell.swift; sourceTree = "<group>"; };
		892A5D992231E0E3008961AB /* SettingsNavigationViewController.swift */ = {isa = PBXFileReference; fileEncoding = 4; lastKnownFileType = sourcecode.swift; path = SettingsNavigationViewController.swift; sourceTree = "<group>"; };
		892A5D9B2231E118008961AB /* UIAlertController.swift */ = {isa = PBXFileReference; fileEncoding = 4; lastKnownFileType = sourcecode.swift; path = UIAlertController.swift; sourceTree = "<group>"; };
		892A5D9D2231E122008961AB /* StateColorPalette.swift */ = {isa = PBXFileReference; fileEncoding = 4; lastKnownFileType = sourcecode.swift; path = StateColorPalette.swift; sourceTree = "<group>"; };
		892A5D9F2231E12F008961AB /* CompletionNotifying.swift */ = {isa = PBXFileReference; fileEncoding = 4; lastKnownFileType = sourcecode.swift; path = CompletionNotifying.swift; sourceTree = "<group>"; };
		892A5DA12231E136008961AB /* HUDProvider.swift */ = {isa = PBXFileReference; fileEncoding = 4; lastKnownFileType = sourcecode.swift; path = HUDProvider.swift; sourceTree = "<group>"; };
		892A5DA32231E15D008961AB /* BasalScheduleEntryTableViewCell.xib */ = {isa = PBXFileReference; fileEncoding = 4; lastKnownFileType = file.xib; path = BasalScheduleEntryTableViewCell.xib; sourceTree = "<group>"; };
		892A5DA42231E15D008961AB /* BasalScheduleEntryTableViewCell.swift */ = {isa = PBXFileReference; fileEncoding = 4; lastKnownFileType = sourcecode.swift; path = BasalScheduleEntryTableViewCell.swift; sourceTree = "<group>"; };
		892A5DA52231E15D008961AB /* BatteryLevelHUDView.xib */ = {isa = PBXFileReference; fileEncoding = 4; lastKnownFileType = file.xib; path = BatteryLevelHUDView.xib; sourceTree = "<group>"; };
		892A5DA62231E15D008961AB /* BaseHUDView.swift */ = {isa = PBXFileReference; fileEncoding = 4; lastKnownFileType = sourcecode.swift; path = BaseHUDView.swift; sourceTree = "<group>"; };
		892A5DA72231E15D008961AB /* BatteryLevelHUDView.swift */ = {isa = PBXFileReference; fileEncoding = 4; lastKnownFileType = sourcecode.swift; path = BatteryLevelHUDView.swift; sourceTree = "<group>"; };
		892A5DAD2231E185008961AB /* HUDAssets.xcassets */ = {isa = PBXFileReference; lastKnownFileType = folder.assetcatalog; path = HUDAssets.xcassets; sourceTree = "<group>"; };
		892A5DAF2231E191008961AB /* LoadingTableViewCell.swift */ = {isa = PBXFileReference; fileEncoding = 4; lastKnownFileType = sourcecode.swift; path = LoadingTableViewCell.swift; sourceTree = "<group>"; };
		892A5DB02231E191008961AB /* LevelHUDView.swift */ = {isa = PBXFileReference; fileEncoding = 4; lastKnownFileType = sourcecode.swift; path = LevelHUDView.swift; sourceTree = "<group>"; };
		892A5DB12231E191008961AB /* LevelMaskView.swift */ = {isa = PBXFileReference; fileEncoding = 4; lastKnownFileType = sourcecode.swift; path = LevelMaskView.swift; sourceTree = "<group>"; };
		892A5DB52231E19F008961AB /* ReservoirVolumeHUDView.xib */ = {isa = PBXFileReference; fileEncoding = 4; lastKnownFileType = file.xib; path = ReservoirVolumeHUDView.xib; sourceTree = "<group>"; };
		892A5DB62231E19F008961AB /* ReservoirVolumeHUDView.swift */ = {isa = PBXFileReference; fileEncoding = 4; lastKnownFileType = sourcecode.swift; path = ReservoirVolumeHUDView.swift; sourceTree = "<group>"; };
		892A5DB92231E1CE008961AB /* BasalScheduleTableViewController.swift */ = {isa = PBXFileReference; fileEncoding = 4; lastKnownFileType = sourcecode.swift; path = BasalScheduleTableViewController.swift; sourceTree = "<group>"; };
		892A5DBB2231E20C008961AB /* Comparable.swift */ = {isa = PBXFileReference; fileEncoding = 4; lastKnownFileType = sourcecode.swift; path = Comparable.swift; sourceTree = "<group>"; };
		895FE06622011E5800FCF18A /* TemporaryScheduleOverrideSettings.swift */ = {isa = PBXFileReference; fileEncoding = 4; lastKnownFileType = sourcecode.swift; path = TemporaryScheduleOverrideSettings.swift; sourceTree = "<group>"; };
		895FE06722011E5800FCF18A /* TemporaryScheduleOverride.swift */ = {isa = PBXFileReference; fileEncoding = 4; lastKnownFileType = sourcecode.swift; path = TemporaryScheduleOverride.swift; sourceTree = "<group>"; };
		895FE06822011E5900FCF18A /* TemporaryScheduleOverridePreset.swift */ = {isa = PBXFileReference; fileEncoding = 4; lastKnownFileType = sourcecode.swift; path = TemporaryScheduleOverridePreset.swift; sourceTree = "<group>"; };
		895FE06C22011E9900FCF18A /* OverrideEmojiDataSource.swift */ = {isa = PBXFileReference; fileEncoding = 4; lastKnownFileType = sourcecode.swift; path = OverrideEmojiDataSource.swift; sourceTree = "<group>"; };
		895FE06D22011E9A00FCF18A /* OverrideSelectionViewController.storyboard */ = {isa = PBXFileReference; fileEncoding = 4; lastKnownFileType = file.storyboard; path = OverrideSelectionViewController.storyboard; sourceTree = "<group>"; };
		895FE07022011EDD00FCF18A /* EmojiInputController.storyboard */ = {isa = PBXFileReference; fileEncoding = 4; lastKnownFileType = file.storyboard; path = EmojiInputController.storyboard; sourceTree = "<group>"; };
		895FE07222011F0B00FCF18A /* DoubleRangeTableViewCell.xib */ = {isa = PBXFileReference; fileEncoding = 4; lastKnownFileType = file.xib; path = DoubleRangeTableViewCell.xib; sourceTree = "<group>"; };
		895FE07322011F0B00FCF18A /* EmojiDataSource.swift */ = {isa = PBXFileReference; fileEncoding = 4; lastKnownFileType = sourcecode.swift; path = EmojiDataSource.swift; sourceTree = "<group>"; };
		895FE07422011F0B00FCF18A /* OverridePresetCollectionViewCell.swift */ = {isa = PBXFileReference; fileEncoding = 4; lastKnownFileType = sourcecode.swift; path = OverridePresetCollectionViewCell.swift; sourceTree = "<group>"; };
		895FE07522011F0B00FCF18A /* LabeledTextFieldTableViewCell.swift */ = {isa = PBXFileReference; fileEncoding = 4; lastKnownFileType = sourcecode.swift; path = LabeledTextFieldTableViewCell.swift; sourceTree = "<group>"; };
		895FE07622011F0B00FCF18A /* OverrideSelectionFooterView.swift */ = {isa = PBXFileReference; fileEncoding = 4; lastKnownFileType = sourcecode.swift; path = OverrideSelectionFooterView.swift; sourceTree = "<group>"; };
		895FE07722011F0B00FCF18A /* OverrideMultiplierView.swift */ = {isa = PBXFileReference; fileEncoding = 4; lastKnownFileType = sourcecode.swift; path = OverrideMultiplierView.swift; sourceTree = "<group>"; };
		895FE07822011F0B00FCF18A /* OverrideMultiplierTableViewCell.swift */ = {isa = PBXFileReference; fileEncoding = 4; lastKnownFileType = sourcecode.swift; path = OverrideMultiplierTableViewCell.swift; sourceTree = "<group>"; };
		895FE07922011F0B00FCF18A /* DecimalTextFieldTableViewCell.xib */ = {isa = PBXFileReference; fileEncoding = 4; lastKnownFileType = file.xib; path = DecimalTextFieldTableViewCell.xib; sourceTree = "<group>"; };
		895FE07A22011F0C00FCF18A /* EmojiInputCell.swift */ = {isa = PBXFileReference; fileEncoding = 4; lastKnownFileType = sourcecode.swift; path = EmojiInputCell.swift; sourceTree = "<group>"; };
		895FE07B22011F0C00FCF18A /* DoubleRangeTableViewCell.swift */ = {isa = PBXFileReference; fileEncoding = 4; lastKnownFileType = sourcecode.swift; path = DoubleRangeTableViewCell.swift; sourceTree = "<group>"; };
		895FE07C22011F0C00FCF18A /* OverrideSelectionHeaderView.swift */ = {isa = PBXFileReference; fileEncoding = 4; lastKnownFileType = sourcecode.swift; path = OverrideSelectionHeaderView.swift; sourceTree = "<group>"; };
		895FE07D22011F0C00FCF18A /* LabeledTextFieldTableViewCell.xib */ = {isa = PBXFileReference; fileEncoding = 4; lastKnownFileType = file.xib; path = LabeledTextFieldTableViewCell.xib; sourceTree = "<group>"; };
		895FE07E22011F0C00FCF18A /* EmojiInputHeaderView.swift */ = {isa = PBXFileReference; fileEncoding = 4; lastKnownFileType = sourcecode.swift; path = EmojiInputHeaderView.swift; sourceTree = "<group>"; };
		895FE08C22011F4800FCF18A /* OverrideSelectionViewController.swift */ = {isa = PBXFileReference; fileEncoding = 4; lastKnownFileType = sourcecode.swift; path = OverrideSelectionViewController.swift; sourceTree = "<group>"; };
		895FE08D22011F4800FCF18A /* AddEditOverrideTableViewController.swift */ = {isa = PBXFileReference; fileEncoding = 4; lastKnownFileType = sourcecode.swift; path = AddEditOverrideTableViewController.swift; sourceTree = "<group>"; };
		895FE08E22011F4800FCF18A /* OverridePresetTableViewController.swift */ = {isa = PBXFileReference; fileEncoding = 4; lastKnownFileType = sourcecode.swift; path = OverridePresetTableViewController.swift; sourceTree = "<group>"; };
		895FE08F22011F4800FCF18A /* EmojiInputController.swift */ = {isa = PBXFileReference; fileEncoding = 4; lastKnownFileType = sourcecode.swift; path = EmojiInputController.swift; sourceTree = "<group>"; };
		895FE0962201250700FCF18A /* SwitchTableViewCell.xib */ = {isa = PBXFileReference; fileEncoding = 4; lastKnownFileType = file.xib; path = SwitchTableViewCell.xib; sourceTree = "<group>"; };
		8974AFBF22120D7A0043F01B /* TemporaryScheduleOverrideTests.swift */ = {isa = PBXFileReference; fileEncoding = 4; lastKnownFileType = sourcecode.swift; path = TemporaryScheduleOverrideTests.swift; sourceTree = "<group>"; };
		8974B0672215FE460043F01B /* Collection.swift */ = {isa = PBXFileReference; lastKnownFileType = sourcecode.swift; path = Collection.swift; sourceTree = "<group>"; };
		C1110E981EE98CF5009BB852 /* ice_35_min_input.json */ = {isa = PBXFileReference; fileEncoding = 4; lastKnownFileType = text.json; path = ice_35_min_input.json; sourceTree = "<group>"; };
		C12EE16B1F2964B3007DB9F1 /* InsulinModel.swift */ = {isa = PBXFileReference; fileEncoding = 4; lastKnownFileType = sourcecode.swift; path = InsulinModel.swift; sourceTree = "<group>"; };
		C13E6D291EEB1CB9006F5880 /* ice_slow_absorption.json */ = {isa = PBXFileReference; fileEncoding = 4; lastKnownFileType = text.json; path = ice_slow_absorption.json; sourceTree = "<group>"; };
		C17F4CB21EE9B6DF005079B1 /* carb_entry_input.json */ = {isa = PBXFileReference; fileEncoding = 4; lastKnownFileType = text.json; path = carb_entry_input.json; sourceTree = "<group>"; };
		C1CBF61B1EEA2A1E001E4851 /* ice_1_hour_input.json */ = {isa = PBXFileReference; fileEncoding = 4; lastKnownFileType = text.json; path = ice_1_hour_input.json; sourceTree = "<group>"; };
		C1DB55B01F2E95FD00C483A2 /* WalshInsulinModel.swift */ = {isa = PBXFileReference; lastKnownFileType = sourcecode.swift; path = WalshInsulinModel.swift; sourceTree = "<group>"; };
		C1DB55B21F2E964400C483A2 /* ExponentialInsulinModel.swift */ = {isa = PBXFileReference; lastKnownFileType = sourcecode.swift; path = ExponentialInsulinModel.swift; sourceTree = "<group>"; };
		C1DB55B41F2EA6EA00C483A2 /* iob_from_doses_exponential_output.json */ = {isa = PBXFileReference; lastKnownFileType = text.json; path = iob_from_doses_exponential_output.json; sourceTree = "<group>"; };
		C1DB55B61F2EACD500C483A2 /* iob_from_bolus_exponential_output.json */ = {isa = PBXFileReference; lastKnownFileType = text.json; path = iob_from_bolus_exponential_output.json; sourceTree = "<group>"; };
/* End PBXFileReference section */

/* Begin PBXFrameworksBuildPhase section */
		430157F41C7EC03B00B64B63 /* Frameworks */ = {
			isa = PBXFrameworksBuildPhase;
			buildActionMask = 2147483647;
			files = (
				4301582D1C7ECD7A00B64B63 /* HealthKit.framework in Frameworks */,
				430158191C7ECB5E00B64B63 /* LoopKit.framework in Frameworks */,
				43BA715B201E484D0058961E /* LoopKitUI.framework in Frameworks */,
			);
			runOnlyForDeploymentPostprocessing = 0;
		};
		430158091C7EC03B00B64B63 /* Frameworks */ = {
			isa = PBXFrameworksBuildPhase;
			buildActionMask = 2147483647;
			files = (
			);
			runOnlyForDeploymentPostprocessing = 0;
		};
		43BA7150201E484D0058961E /* Frameworks */ = {
			isa = PBXFrameworksBuildPhase;
			buildActionMask = 2147483647;
			files = (
				4353D171203D3E71007B4ECD /* HealthKit.framework in Frameworks */,
				43BA7191202020140058961E /* LoopKit.framework in Frameworks */,
			);
			runOnlyForDeploymentPostprocessing = 0;
		};
		43D8FDC71C728FDF0073BE78 /* Frameworks */ = {
			isa = PBXFrameworksBuildPhase;
			buildActionMask = 2147483647;
			files = (
				4353D173203D3E7E007B4ECD /* CoreData.framework in Frameworks */,
				4353D170203D3E5C007B4ECD /* HealthKit.framework in Frameworks */,
			);
			runOnlyForDeploymentPostprocessing = 0;
		};
		43D8FDD21C728FDF0073BE78 /* Frameworks */ = {
			isa = PBXFrameworksBuildPhase;
			buildActionMask = 2147483647;
			files = (
				43D8FDD61C728FDF0073BE78 /* LoopKit.framework in Frameworks */,
			);
			runOnlyForDeploymentPostprocessing = 0;
		};
/* End PBXFrameworksBuildPhase section */

/* Begin PBXGroup section */
		1F5DAB1B2118C91C00048054 /* Common */ = {
			isa = PBXGroup;
			children = (
				1F5DAB1C2118C95700048054 /* LocalizedString.swift */,
			);
			path = Common;
			sourceTree = "<group>";
		};
		430059211CCDC7A200C861EA /* Extensions */ = {
			isa = PBXGroup;
			children = (
				8974B0672215FE460043F01B /* Collection.swift */,
				892A5DBB2231E20C008961AB /* Comparable.swift */,
				43D8FDEE1C7290350073BE78 /* HKUnit.swift */,
				434FF1DF1CF269D8000DB779 /* IdentifiableClass.swift */,
				43177D0D1D3737420006E908 /* NibLoadable.swift */,
				434FB64B1D712449007B9C70 /* NSData.swift */,
				43D8FDF11C7290350073BE78 /* NSDateFormatter.swift */,
				43D8FDF21C7290350073BE78 /* NSTimeInterval.swift */,
				434C5F9D209938CD00B2FD1A /* NumberFormatter.swift */,
				434570431FE605E30089C4DC /* OSLog.swift */,
				4303C4901E2D664200ADEDC8 /* TimeZone.swift */,
				434FF1E31CF26A1E000DB779 /* UITableViewCell.swift */,
				43260F6D21C4BF7A00DD6837 /* UUID.swift */,
			);
			path = Extensions;
			sourceTree = "<group>";
		};
		430157F81C7EC03B00B64B63 /* LoopKit Example */ = {
			isa = PBXGroup;
			children = (
				7D68A9BA1FE0A3D100522C49 /* InfoPlist.strings */,
				7D68A9B01FE0A3D000522C49 /* Localizable.strings */,
				435F355F1C9CD23D00C204D2 /* Managers */,
				435F355C1C9CD14E00C204D2 /* Extensions */,
				4301582A1C7ECCEF00B64B63 /* LoopKitExample.entitlements */,
				430158071C7EC03B00B64B63 /* Info.plist */,
				430157F91C7EC03B00B64B63 /* AppDelegate.swift */,
				430157FB1C7EC03B00B64B63 /* MasterViewController.swift */,
				430158021C7EC03B00B64B63 /* Assets.xcassets */,
				430158041C7EC03B00B64B63 /* LaunchScreen.storyboard */,
				430157FF1C7EC03B00B64B63 /* Main.storyboard */,
			);
			path = "LoopKit Example";
			sourceTree = "<group>";
		};
		4301580F1C7EC03B00B64B63 /* LoopKit ExampleUITests */ = {
			isa = PBXGroup;
			children = (
				430158101C7EC03B00B64B63 /* LoopKit_ExampleUITests.swift */,
				2FBCE30E1E4A4B8A008AF09C /* CarbEntryEditViewControllerTests.swift */,
				430158121C7EC03B00B64B63 /* Info.plist */,
				1F5DAB222118CE9300048054 /* InfoPlist.strings */,
			);
			path = "LoopKit ExampleUITests";
			sourceTree = "<group>";
		};
		432CF86320D769070066B889 /* View Controllers */ = {
			isa = PBXGroup;
			children = (
				895FE08D22011F4800FCF18A /* AddEditOverrideTableViewController.swift */,
				43F5034C210599CC009FA89A /* AuthenticationViewController.swift */,
				892A5DB92231E1CE008961AB /* BasalScheduleTableViewController.swift */,
				434FB6491D712158007B9C70 /* CommandResponseViewController.swift */,
				43D8FE041C7290530073BE78 /* DailyQuantityScheduleTableViewController.swift */,
				43D8FE051C7290530073BE78 /* DailyValueScheduleTableViewController.swift */,
				432CF86420D7692E0066B889 /* DeliveryLimitSettingsTableViewController.swift */,
				895FE08F22011F4800FCF18A /* EmojiInputController.swift */,
				43D8FE061C7290530073BE78 /* GlucoseRangeScheduleTableViewController.swift */,
				895FE08E22011F4800FCF18A /* OverridePresetTableViewController.swift */,
				895FE08C22011F4800FCF18A /* OverrideSelectionViewController.swift */,
				43FB60E620DCBC55002B996B /* RadioSelectionTableViewController.swift */,
				892A5D992231E0E3008961AB /* SettingsNavigationViewController.swift */,
				43FB60E420DCBA02002B996B /* SetupTableViewController.swift */,
				43D8FE0C1C7290530073BE78 /* SingleValueScheduleTableViewController.swift */,
				434FF1F31CF294A9000DB779 /* TextFieldTableViewController.swift */,
			);
			path = "View Controllers";
			sourceTree = "<group>";
		};
		434113B620F2BDB900D05747 /* Persistence */ = {
			isa = PBXGroup;
			children = (
				434113BD20F2C72000D05747 /* CachedCarbObjectTests.swift */,
				434113BB20F2C56100D05747 /* CachedGlucoseObjectTests.swift */,
				434113B420F2BDB500D05747 /* CachedInsulinDeliveryObjectTests.swift */,
				434113B920F2C41C00D05747 /* DeletedCarbObjectTests.swift */,
				434113B220F2890800D05747 /* PersistenceControllerTests.swift */,
				434113B720F2BDE800D05747 /* PersistenceControllerTestCase.swift */,
			);
			path = Persistence;
			sourceTree = "<group>";
		};
		435F355C1C9CD14E00C204D2 /* Extensions */ = {
			isa = PBXGroup;
			children = (
				43177D031D372A7F0006E908 /* CarbEntryTableViewController.swift */,
				4302F4DE1D4E607B00F0FCAF /* InsulinDeliveryTableViewController.swift */,
				435F355D1C9CD16A00C204D2 /* NSUserDefaults.swift */,
			);
			path = Extensions;
			sourceTree = "<group>";
		};
		435F355F1C9CD23D00C204D2 /* Managers */ = {
			isa = PBXGroup;
			children = (
				435F35601C9CD25F00C204D2 /* DeviceDataManager.swift */,
			);
			path = Managers;
			sourceTree = "<group>";
		};
		4369F090208B0D68000E3E45 /* Views */ = {
			isa = PBXGroup;
			children = (
				43F5035821059AF7009FA89A /* AuthenticationTableViewCell.swift */,
				43F5035921059AF7009FA89A /* AuthenticationTableViewCell.xib */,
				892A5DA42231E15D008961AB /* BasalScheduleEntryTableViewCell.swift */,
				892A5DA32231E15D008961AB /* BasalScheduleEntryTableViewCell.xib */,
				892A5DA62231E15D008961AB /* BaseHUDView.swift */,
				892A5DA72231E15D008961AB /* BatteryLevelHUDView.swift */,
				892A5DA52231E15D008961AB /* BatteryLevelHUDView.xib */,
				43D8FE591C7291D80073BE78 /* DatePickerTableViewCell.swift */,
				895FE07922011F0B00FCF18A /* DecimalTextFieldTableViewCell.xib */,
				895FE07B22011F0C00FCF18A /* DoubleRangeTableViewCell.swift */,
				895FE07222011F0B00FCF18A /* DoubleRangeTableViewCell.xib */,
				895FE07322011F0B00FCF18A /* EmojiDataSource.swift */,
				895FE07A22011F0C00FCF18A /* EmojiInputCell.swift */,
				895FE07E22011F0C00FCF18A /* EmojiInputHeaderView.swift */,
				43177D0B1D3734040006E908 /* GlucoseRangeOverrideTableViewCell.swift */,
				43177D071D37306D0006E908 /* GlucoseRangeOverrideTableViewCell.xib */,
				43D8FE071C7290530073BE78 /* GlucoseRangeTableViewCell.swift */,
				43D8FE081C7290530073BE78 /* GlucoseRangeTableViewCell.xib */,
				892A5DAD2231E185008961AB /* HUDAssets.xcassets */,
				895FE07522011F0B00FCF18A /* LabeledTextFieldTableViewCell.swift */,
				895FE07D22011F0C00FCF18A /* LabeledTextFieldTableViewCell.xib */,
				892A5DB02231E191008961AB /* LevelHUDView.swift */,
				892A5DB12231E191008961AB /* LevelMaskView.swift */,
				892A5DAF2231E191008961AB /* LoadingTableViewCell.swift */,
				895FE07822011F0B00FCF18A /* OverrideMultiplierTableViewCell.swift */,
				895FE07722011F0B00FCF18A /* OverrideMultiplierView.swift */,
				895FE07422011F0B00FCF18A /* OverridePresetCollectionViewCell.swift */,
				895FE07622011F0B00FCF18A /* OverrideSelectionFooterView.swift */,
				895FE07C22011F0C00FCF18A /* OverrideSelectionHeaderView.swift */,
				4369F08E208859E6000E3E45 /* PaddedTextField.swift */,
				43D8FE0A1C7290530073BE78 /* RepeatingScheduleValueTableViewCell.swift */,
				43D8FE0B1C7290530073BE78 /* RepeatingScheduleValueTableViewCell.xib */,
				892A5DB62231E19F008961AB /* ReservoirVolumeHUDView.swift */,
				892A5DB52231E19F008961AB /* ReservoirVolumeHUDView.xib */,
				432CF86620D76AB90066B889 /* SettingsTableViewCell.swift */,
				432CF86820D76B320066B889 /* SetupButton.swift */,
				432CF86A20D76B9C0066B889 /* SetupIndicatorView.swift */,
				432CF86C20D76C470066B889 /* SwitchTableViewCell.swift */,
				895FE0962201250700FCF18A /* SwitchTableViewCell.xib */,
				4369F093208BA001000E3E45 /* TextButtonTableViewCell.swift */,
				434FF1F01CF29451000DB779 /* TextFieldTableViewCell.swift */,
				434FF1EF1CF29451000DB779 /* TextFieldTableViewCell.xib */,
				43F5034E210599DF009FA89A /* ValidatingIndicatorView.swift */,
				891444E1221A4E01007E96CB /* CombinedTableViewCell.swift */,
			);
			path = Views;
			sourceTree = "<group>";
		};
		437874B4202FDC8300A3D8B9 /* Persistence */ = {
			isa = PBXGroup;
			children = (
				43D8FEE01C7294D50073BE78 /* Model.xcdatamodeld */,
				434113AC20F287DC00D05747 /* NSManagedObjectContext.swift */,
				43D8FEE21C7294D50073BE78 /* PersistenceController.swift */,
				43CF0B3E2030FD0D002A66DE /* UploadState.swift */,
				433BC7B020562705000B1200 /* UpdateSource.swift */,
			);
			path = Persistence;
			sourceTree = "<group>";
		};
		437AFF1B203A45CF008C4892 /* Extensions */ = {
			isa = PBXGroup;
			children = (
				437AFF1C203A45DB008C4892 /* CacheStore.swift */,
				437AFF1E203A763F008C4892 /* HKHealthStoreMock.swift */,
				437AFF20203AA740008C4892 /* NSManagedObjectContext.swift */,
			);
			path = Extensions;
			sourceTree = "<group>";
		};
		437AFF22203BE382008C4892 /* Extensions */ = {
			isa = PBXGroup;
			children = (
				43D8FDF01C7290350073BE78 /* Date.swift */,
				43D8FDE91C7290350073BE78 /* Double.swift */,
				437AFF23203BE402008C4892 /* HKHealthStore.swift */,
				43AF1FB11C926CDD00EA2F3D /* HKQuantity.swift */,
				432762731D60505F0083215A /* HKQuantitySample.swift */,
				43CB51B0211EB16C00DB9B4A /* NSUserActivity+CarbKit.swift */,
			);
			path = Extensions;
			sourceTree = "<group>";
		};
		43BA7155201E484D0058961E /* LoopKitUI */ = {
			isa = PBXGroup;
			children = (
				895FE07022011EDD00FCF18A /* EmojiInputController.storyboard */,
				895FE06C22011E9900FCF18A /* OverrideEmojiDataSource.swift */,
				895FE06D22011E9A00FCF18A /* OverrideSelectionViewController.storyboard */,
				43BA7160201E48910058961E /* CarbKit */,
				43BA7161201E48EB0058961E /* InsulinKit */,
				432CF86320D769070066B889 /* View Controllers */,
				4369F090208B0D68000E3E45 /* Views */,
				43177D091D3732C70006E908 /* Assets.xcassets */,
				43BA719920203EF30058961E /* CarbKit.storyboard */,
				43D8FEED1C7294E90073BE78 /* InsulinKit.storyboard */,
				7D68A9E31FE0A3D300522C49 /* Localizable.strings */,
				43A8EC3B210CEEA500A81379 /* CGMManagerUI.swift */,
				892A5D9F2231E12F008961AB /* CompletionNotifying.swift */,
				4322B76A202F9E4B0002837D /* HKUnit+LoopKitUI.swift */,
				892A5DA12231E136008961AB /* HUDProvider.swift */,
				43FB60E220DCB9E0002B996B /* PumpManagerUI.swift */,
				43F503622106C761009FA89A /* ServiceAuthenticationUI.swift */,
				43F5035521059A8A009FA89A /* ServiceCredential.swift */,
				892A5D9D2231E122008961AB /* StateColorPalette.swift */,
				892A5D9B2231E118008961AB /* UIAlertController.swift */,
				43F5035C21059B56009FA89A /* UIColor.swift */,
				43BA7156201E484D0058961E /* LoopKitUI.h */,
				43BA7157201E484D0058961E /* Info.plist */,
				1F5DAB282118CE9300048054 /* InfoPlist.strings */,
			);
			path = LoopKitUI;
			sourceTree = "<group>";
		};
		43BA7160201E48910058961E /* CarbKit */ = {
			isa = PBXGroup;
			children = (
				43D8FE561C7291D80073BE78 /* CarbEntryEditViewController.swift */,
				43D8FE571C7291D80073BE78 /* CarbEntryTableViewController.swift */,
				2FD1A6AF1E4A76CC0042EF39 /* CarbEntryValidationNavigationDelegate.swift */,
				432711371EDE826A00171F6A /* CustomInputTextField.swift */,
				434A01CF1F019D9100938125 /* DateAndDurationTableViewCell.xib */,
				4369F091208B0DFF000E3E45 /* DateAndDurationTableViewCell.swift */,
				43D8FE5A1C7291D80073BE78 /* DecimalTextFieldTableViewCell.swift */,
				4359E74D1EEA1FBC0022EF0C /* FoodEmojiDataSource.swift */,
				433D705D1EFB29700004EB9F /* FoodTypeShortcutCell.swift */,
			);
			path = CarbKit;
			sourceTree = "<group>";
		};
		43BA7161201E48EB0058961E /* InsulinKit */ = {
			isa = PBXGroup;
			children = (
				43D8FEEF1C7294E90073BE78 /* ErrorBackgroundView.swift */,
				4302F4DC1D4DCED000F0FCAF /* InsulinDeliveryTableViewController.swift */,
			);
			path = InsulinKit;
			sourceTree = "<group>";
		};
		43BA718D202020140058961E /* Frameworks */ = {
			isa = PBXGroup;
			children = (
				4353D172203D3E7E007B4ECD /* CoreData.framework */,
				4301582C1C7ECD7A00B64B63 /* HealthKit.framework */,
			);
			name = Frameworks;
			sourceTree = "<group>";
		};
		43D8FDC11C728FDF0073BE78 = {
			isa = PBXGroup;
			children = (
				1F5DAB1B2118C91C00048054 /* Common */,
				430059211CCDC7A200C861EA /* Extensions */,
				43D8FDCD1C728FDF0073BE78 /* LoopKit */,
				430157F81C7EC03B00B64B63 /* LoopKit Example */,
				4301580F1C7EC03B00B64B63 /* LoopKit ExampleUITests */,
				43D8FDD91C728FDF0073BE78 /* LoopKitTests */,
				43BA7155201E484D0058961E /* LoopKitUI */,
				43D8FDCC1C728FDF0073BE78 /* Products */,
				43BA718D202020140058961E /* Frameworks */,
			);
			sourceTree = "<group>";
		};
		43D8FDCC1C728FDF0073BE78 /* Products */ = {
			isa = PBXGroup;
			children = (
				43D8FDCB1C728FDF0073BE78 /* LoopKit.framework */,
				43D8FDD51C728FDF0073BE78 /* LoopKitTests.xctest */,
				430157F71C7EC03B00B64B63 /* LoopKit Example.app */,
				4301580C1C7EC03B00B64B63 /* LoopKit ExampleUITests.xctest */,
				43BA7154201E484D0058961E /* LoopKitUI.framework */,
			);
			name = Products;
			sourceTree = "<group>";
		};
		43D8FDCD1C728FDF0073BE78 /* LoopKit */ = {
			isa = PBXGroup;
			children = (
				43D8FE2B1C72914D0073BE78 /* CarbKit */,
				437AFF22203BE382008C4892 /* Extensions */,
				43D8FE701C7293070073BE78 /* GlucoseKit */,
				43D8FEB21C7294520073BE78 /* InsulinKit */,
				437874B4202FDC8300A3D8B9 /* Persistence */,
				7D68A9C41FE0A3D200522C49 /* InfoPlist.strings */,
				43D8FDCE1C728FDF0073BE78 /* LoopKit.h */,
				43D8FDD01C728FDF0073BE78 /* Info.plist */,
				1F5DAB2B2118CE9300048054 /* Localizable.strings */,
				43D8FDE51C7290340073BE78 /* BasalRateSchedule.swift */,
				43D8FDE61C7290350073BE78 /* CarbRatioSchedule.swift */,
				4352A73B20DECF0600CAC200 /* CGMManager.swift */,
				43D8FDE71C7290350073BE78 /* DailyQuantitySchedule.swift */,
				43D8FDE81C7290350073BE78 /* DailyValueSchedule.swift */,
				4379CFE221102A4100AADC79 /* DeviceManager.swift */,
				43C9805B212D216A003B5D17 /* GlucoseChange.swift */,
				43D8FDEA1C7290350073BE78 /* GlucoseEffect.swift */,
				4378B64A1ED61965000AE785 /* GlucoseEffectVelocity.swift */,
				43D8FDEB1C7290350073BE78 /* GlucoseRangeSchedule.swift */,
				43D8FDEC1C7290350073BE78 /* GlucoseSchedule.swift */,
				43D9888A1C87E47800DA4467 /* GlucoseValue.swift */,
				43D8FDED1C7290350073BE78 /* HealthKitSampleStore.swift */,
				43B17C88208EEC0B00AC27E9 /* HealthStoreUnitCache.swift */,
				43F5034A21051FCD009FA89A /* KeychainManager.swift */,
				4353D179203E7840007B4ECD /* Locked.swift */,
				43D8FDEF1C7290350073BE78 /* LoopMath.swift */,
				432CF87220D774220066B889 /* PumpManager.swift */,
				43FB610620DDF19B002B996B /* PumpManagerError.swift */,
				43FB60E820DCBE64002B996B /* PumpManagerStatus.swift */,
				434C5F9B2098352500B2FD1A /* QuantityFormatter.swift */,
				43D8FDF31C7290350073BE78 /* SampleValue.swift */,
				43F5035421059A8A009FA89A /* ServiceAuthentication.swift */,
				43FB60EA20DDC868002B996B /* SetBolusError.swift */,
				895FE06722011E5800FCF18A /* TemporaryScheduleOverride.swift */,
				895FE06822011E5900FCF18A /* TemporaryScheduleOverridePreset.swift */,
				895FE06622011E5800FCF18A /* TemporaryScheduleOverrideSettings.swift */,
			);
			path = LoopKit;
			sourceTree = "<group>";
		};
		43D8FDD91C728FDF0073BE78 /* LoopKitTests */ = {
			isa = PBXGroup;
			children = (
				434113B620F2BDB900D05747 /* Persistence */,
				437AFF1B203A45CF008C4892 /* Extensions */,
				43D988911C87FEFF00DA4467 /* Fixtures */,
				43D8FDDC1C728FDF0073BE78 /* Info.plist */,
				1F5DAB252118CE9300048054 /* InfoPlist.strings */,
				43D8FE1A1C72906E0073BE78 /* BasalRateScheduleTests.swift */,
				43D8FE411C7291900073BE78 /* CarbMathTests.swift */,
				437AFF192039F149008C4892 /* CarbStoreTests.swift */,
				43A067121F245A2F00E9E90F /* DoseStoreTests.swift */,
				43D8FE991C7293D00073BE78 /* GlucoseMathTests.swift */,
				43D8FEC81C7294640073BE78 /* InsulinMathTests.swift */,
				43D8FDDA1C728FDF0073BE78 /* LoopKitTests.swift */,
				43D9888C1C87EBE400DA4467 /* LoopMathTests.swift */,
				43D8FE1B1C72906E0073BE78 /* NSDateTests.swift */,
				8974AFBF22120D7A0043F01B /* TemporaryScheduleOverrideTests.swift */,
				434C5F9F209ABD4700B2FD1A /* QuantityFormatterTests.swift */,
				43D8FE1C1C72906E0073BE78 /* QuantityScheduleTests.swift */,
			);
			path = LoopKitTests;
			sourceTree = "<group>";
		};
		43D8FE2B1C72914D0073BE78 /* CarbKit */ = {
			isa = PBXGroup;
			children = (
				4378B64C1ED61C22000AE785 /* AbsorbedCarbValue.swift */,
				437AFEE92036A156008C4892 /* CachedCarbObject+CoreDataClass.swift */,
				437AFEEA2036A156008C4892 /* CachedCarbObject+CoreDataProperties.swift */,
				43D8FE4A1C7291BD0073BE78 /* CarbEntry.swift */,
				43D8FE4B1C7291BD0073BE78 /* CarbMath.swift */,
				4378B6501ED62D8D000AE785 /* CarbStatus.swift */,
				43D8FE4C1C7291BD0073BE78 /* CarbStore.swift */,
				4353D16E203D104F007B4ECD /* CarbStoreError.swift */,
				4378B64E1ED61C64000AE785 /* CarbValue.swift */,
				437AFEF12036A2D7008C4892 /* DeletedCarbEntry.swift */,
				437AFEEB2036A156008C4892 /* DeletedCarbObject+CoreDataClass.swift */,
				437AFEEC2036A156008C4892 /* DeletedCarbObject+CoreDataProperties.swift */,
				43D8FE4D1C7291BD0073BE78 /* HKQuantitySample+CarbKit.swift */,
				43D8FE5B1C7291D80073BE78 /* NewCarbEntry.swift */,
				4346D1FB1C79481E00ABAFE3 /* NSUserDefaults.swift */,
				43D8FE4E1C7291BD0073BE78 /* StoredCarbEntry.swift */,
			);
			path = CarbKit;
			sourceTree = "<group>";
		};
		43D8FE431C7291930073BE78 /* CarbKit */ = {
			isa = PBXGroup;
			children = (
				43D8FE441C7291A60073BE78 /* carb_effect_from_history_input.json */,
				43D8FE451C7291A60073BE78 /* carb_effect_from_history_output.json */,
				C17F4CB21EE9B6DF005079B1 /* carb_entry_input.json */,
				43D8FE461C7291A60073BE78 /* carbs_on_board_output.json */,
				43EBE44C1EAC7F0C0073A0B5 /* grouped_by_overlapping_absorption_times_border_case_input.json */,
				43EBE44B1EAC7F0C0073A0B5 /* grouped_by_overlapping_absorption_times_border_case_output.json */,
				43EBE4471EAC77290073A0B5 /* grouped_by_overlapping_absorption_times_input.json */,
				43EBE4481EAC77290073A0B5 /* grouped_by_overlapping_absorption_times_output.json */,
				C1CBF61B1EEA2A1E001E4851 /* ice_1_hour_input.json */,
				439BCD8F1EEDD2AD00100EAA /* ice_1_hour_output.json */,
				C1110E981EE98CF5009BB852 /* ice_35_min_input.json */,
				439BCD8D1EEDD22900100EAA /* ice_35_min_none_output.json */,
				4359E74F1EED04330022EF0C /* ice_35_min_partial_output.json */,
				439BCD911EEDD33F00100EAA /* ice_slow_absorption_output.json */,
				C13E6D291EEB1CB9006F5880 /* ice_slow_absorption.json */,
			);
			path = CarbKit;
			sourceTree = "<group>";
		};
		43D8FE701C7293070073BE78 /* GlucoseKit */ = {
			isa = PBXGroup;
			children = (
				433BC7A820538D4C000B1200 /* CachedGlucoseObject+CoreDataClass.swift */,
				433BC7A920538D4C000B1200 /* CachedGlucoseObject+CoreDataProperties.swift */,
				43D8FE861C72934C0073BE78 /* GlucoseMath.swift */,
				43971A3F1C8CABFF0013154F /* GlucoseSampleValue.swift */,
				43D8FE871C72934C0073BE78 /* GlucoseStore.swift */,
				432CF86E20D76CCF0066B889 /* GlucoseTrend.swift */,
				43FADDFA1C89679200DDE013 /* HKQuantitySample+GlucoseKit.swift */,
				433BC7A620523DB7000B1200 /* NewGlucoseSample.swift */,
				434113B020F2888100D05747 /* NSManagedObjectContext+CachedGlucoseObject.swift */,
				432CF87020D76D5A0066B889 /* SensorDisplayable.swift */,
				433BC7AC20538FCA000B1200 /* StoredGlucoseSample.swift */,
			);
			path = GlucoseKit;
			sourceTree = "<group>";
		};
		43D8FE9B1C7293EB0073BE78 /* GlucoseKit */ = {
			isa = PBXGroup;
			children = (
				435D2924205F3A670026F401 /* counteraction_effect_falling_glucose_almost_duplicates_input.json */,
				435D292A205F46180026F401 /* counteraction_effect_falling_glucose_almost_duplicates_output.json */,
				435D2926205F3C750026F401 /* counteraction_effect_falling_glucose_double_entries._input.json */,
				43439520205F2D910056DC37 /* counteraction_effect_falling_glucose_input.json */,
				435D292C205F48750026F401 /* counteraction_effect_falling_glucose_insulin.json */,
				4343951E205EED1F0056DC37 /* counteraction_effect_falling_glucose_output.json */,
				43D8FE9C1C7293FA0073BE78 /* momentum_effect_bouncing_glucose_input.json */,
				43D8FE9D1C7293FA0073BE78 /* momentum_effect_bouncing_glucose_output.json */,
				43971A411C8CAEF20013154F /* momentum_effect_display_only_glucose_input.json */,
				4303C48B1E29DD4200ADEDC8 /* momentum_effect_duplicate_glucose_input.json */,
				43D8FE9E1C7293FA0073BE78 /* momentum_effect_falling_glucose_input.json */,
				43D8FE9F1C7293FA0073BE78 /* momentum_effect_falling_glucose_output.json */,
				43DC87B51C8A9567005BC30D /* momentum_effect_incomplete_glucose_input.json */,
				43C27D921E3C4E7D00613CE1 /* momentum_effect_mixed_provenance_glucose_input.json */,
				435D2927205F3C750026F401 /* momentum_effect_rising_glucose_double_entries_input.json */,
				43D8FEA01C7293FA0073BE78 /* momentum_effect_rising_glucose_input.json */,
				43D8FEA11C7293FA0073BE78 /* momentum_effect_rising_glucose_output.json */,
				43D8FEA21C7293FA0073BE78 /* momentum_effect_stable_glucose_input.json */,
				43D8FEA31C7293FA0073BE78 /* momentum_effect_stable_glucose_output.json */,
			);
			path = GlucoseKit;
			sourceTree = "<group>";
		};
		43D8FEB21C7294520073BE78 /* InsulinKit */ = {
			isa = PBXGroup;
			children = (
				434113A820F171CB00D05747 /* CachedInsulinDeliveryObject+CoreDataClass.swift */,
				434113A920F171CB00D05747 /* CachedInsulinDeliveryObject+CoreDataProperties.swift */,
				43D8FEDC1C7294D50073BE78 /* DoseEntry.swift */,
				43D8FEDD1C7294D50073BE78 /* DoseStore.swift */,
				43A0670E1F23CAC700E9E90F /* DoseType.swift */,
				43C094451CAA1E98001F6403 /* DoseUnit.swift */,
				C1DB55B21F2E964400C483A2 /* ExponentialInsulinModel.swift */,
				437B064D1F2EB35800D95237 /* HKQuantitySample+InsulinKit.swift */,
				438207701F2AE9A300886C13 /* InsulinDeliveryStore.swift */,
				43D8FEDF1C7294D50073BE78 /* InsulinMath.swift */,
				C12EE16B1F2964B3007DB9F1 /* InsulinModel.swift */,
				43DFE2811CB1FB8500EFBE95 /* InsulinValue.swift */,
				4302F4EA1D50670500F0FCAF /* NewPumpEvent.swift */,
				434113AE20F2885300D05747 /* NSManagedObjectContext+CachedInsulinDeliveryObject.swift */,
				4302F4EC1D5068CE00F0FCAF /* PersistedPumpEvent.swift */,
				43DFE27B1CB1D6A600EFBE95 /* PumpEvent+CoreDataClass.swift */,
				43DFE27C1CB1D6A600EFBE95 /* PumpEvent+CoreDataProperties.swift */,
				43DFE27F1CB1E12D00EFBE95 /* PumpEventType.swift */,
				43D8FEE31C7294D50073BE78 /* Reservoir.swift */,
				43D8FEE41C7294D50073BE78 /* Reservoir+CoreDataProperties.swift */,
				4302F4E81D5066F400F0FCAF /* ReservoirValue.swift */,
				C1DB55B01F2E95FD00C483A2 /* WalshInsulinModel.swift */,
			);
			path = InsulinKit;
			sourceTree = "<group>";
		};
		43D8FECA1C7294670073BE78 /* InsulinKit */ = {
			isa = PBXGroup;
			children = (
				43B99B051C74552300D050F5 /* basal_dose.json */,
				43B99AFB1C744CE300D050F5 /* bolus_dose.json */,
				4333931E1F32E31C009466DC /* doses_overlay_basal_profile_output.json */,
				43B99B071C74553900D050F5 /* effect_from_basal_output.json */,
				43B99AFD1C744E5F00D050F5 /* effect_from_bolus_output.json */,
				43B99AFF1C7450EE00D050F5 /* effect_from_history_output.json */,
				43CE7CE11CA9EA1A003CC1B0 /* iob_from_bolus_120min_output.json */,
				43CE7CE31CA9EB1E003CC1B0 /* iob_from_bolus_180min_output.json */,
				43CE7CDF1CA9E8B0003CC1B0 /* iob_from_bolus_240min_output.json */,
				43CE7CE51CA9EBD2003CC1B0 /* iob_from_bolus_300min_output.json */,
				43CE7CE71CA9EC1F003CC1B0 /* iob_from_bolus_312min_output.json */,
				43CE7CE91CA9EC50003CC1B0 /* iob_from_bolus_360min_output.json */,
				43CE7CEB1CA9EC88003CC1B0 /* iob_from_bolus_420min_output.json */,
				C1DB55B61F2EACD500C483A2 /* iob_from_bolus_exponential_output.json */,
				C1DB55B41F2EA6EA00C483A2 /* iob_from_doses_exponential_output.json */,
				43D8FECE1C7294B80073BE78 /* iob_from_doses_output.json */,
				43D8FECF1C7294B80073BE78 /* iob_from_reservoir_output.json */,
				43CE7CED1CA9F2CF003CC1B0 /* normalize_edge_case_doses_input.json */,
				43CE7CEF1CA9F32C003CC1B0 /* normalize_edge_case_doses_output.json */,
				43B99B011C7451E500D050F5 /* normalized_doses.json */,
				43D8FED01C7294B80073BE78 /* normalized_reservoir_history_output.json */,
				434872781CB6256500E55D75 /* reconcile_history_input.json */,
				4348727C1CB626E500E55D75 /* reconcile_history_output.json */,
				43BDD7E71F804ED5005BA15C /* reconcile_resume_before_rewind_input.json */,
				43BDD7E91F8050C3005BA15C /* reconcile_resume_before_rewind_output.json */,
				434FB6471D70096A007B9C70 /* reservoir_history_with_continuity_holes.json */,
				43D8FED11C7294B80073BE78 /* reservoir_history_with_rewind_and_prime_input.json */,
				43D8FED21C7294B80073BE78 /* reservoir_history_with_rewind_and_prime_output.json */,
				43B99B031C74538D00D050F5 /* short_basal_dose.json */,
				4378B6441ED55F8C000AE785 /* suspend_dose_reconciled_normalized_iob.json */,
				4378B6451ED55F8C000AE785 /* suspend_dose_reconciled_normalized.json */,
				4378B6461ED55F8C000AE785 /* suspend_dose_reconciled.json */,
				4378B6421ED55E81000AE785 /* suspend_dose.json */,
			);
			path = InsulinKit;
			sourceTree = "<group>";
		};
		43D988911C87FEFF00DA4467 /* Fixtures */ = {
			isa = PBXGroup;
			children = (
				43D8FE431C7291930073BE78 /* CarbKit */,
				43D8FE9B1C7293EB0073BE78 /* GlucoseKit */,
				43D8FECA1C7294670073BE78 /* InsulinKit */,
				43D8FEF41C7295490073BE78 /* basal.json */,
				43DC87BD1C8AD41D005BC30D /* glucose_from_effects_non_zero_output.json */,
				43DC87B91C8AD0ED005BC30D /* glucose_from_effects_non_zero_insulin_input.json */,
				43DC87BA1C8AD0ED005BC30D /* glucose_from_effects_non_zero_carb_input.json */,
				43DC87B71C8AD058005BC30D /* glucose_from_effects_non_zero_glucose_input.json */,
				43D988921C87FFA300DA4467 /* glucose_from_effects_no_momentum_output.json */,
				43D988931C87FFA300DA4467 /* glucose_from_effects_momentum_up_output.json */,
				43D988941C87FFA300DA4467 /* glucose_from_effects_momentum_up_input.json */,
				43D988951C87FFA300DA4467 /* glucose_from_effects_momentum_flat_output.json */,
				43D988961C87FFA300DA4467 /* glucose_from_effects_momentum_flat_input.json */,
				43D988971C87FFA300DA4467 /* glucose_from_effects_momentum_flat_glucose_input.json */,
				43D988981C87FFA300DA4467 /* glucose_from_effects_momentum_down_output.json */,
				43D988991C87FFA300DA4467 /* glucose_from_effects_momentum_down_input.json */,
				43D9889A1C87FFA300DA4467 /* glucose_from_effects_momentum_blend_output.json */,
				43D9889B1C87FFA300DA4467 /* glucose_from_effects_momentum_blend_momentum_input.json */,
				43D9889C1C87FFA300DA4467 /* glucose_from_effects_momentum_blend_insulin_effect_input.json */,
				43D9889D1C87FFA300DA4467 /* glucose_from_effects_momentum_blend_glucose_input.json */,
				43D9889E1C87FFA300DA4467 /* glucose_from_effects_insulin_effect_input.json */,
				43D9889F1C87FFA300DA4467 /* glucose_from_effects_glucose_input.json */,
				43D988A01C87FFA300DA4467 /* glucose_from_effects_carb_effect_input.json */,
				43C98059212BDEE4003B5D17 /* ice_minus_carb_effect_with_gaps_output.json */,
				43026D632132404900A332E2 /* ice_minus_flat_carb_effect_output.json */,
				43D8FE661C7292950073BE78 /* read_carb_ratios.json */,
			);
			path = Fixtures;
			sourceTree = "<group>";
		};
/* End PBXGroup section */

/* Begin PBXHeadersBuildPhase section */
		43BA7151201E484D0058961E /* Headers */ = {
			isa = PBXHeadersBuildPhase;
			buildActionMask = 2147483647;
			files = (
				43BA7158201E484D0058961E /* LoopKitUI.h in Headers */,
			);
			runOnlyForDeploymentPostprocessing = 0;
		};
		43D8FDC81C728FDF0073BE78 /* Headers */ = {
			isa = PBXHeadersBuildPhase;
			buildActionMask = 2147483647;
			files = (
				43D8FDCF1C728FDF0073BE78 /* LoopKit.h in Headers */,
			);
			runOnlyForDeploymentPostprocessing = 0;
		};
/* End PBXHeadersBuildPhase section */

/* Begin PBXNativeTarget section */
		430157F61C7EC03B00B64B63 /* LoopKit Example */ = {
			isa = PBXNativeTarget;
			buildConfigurationList = 430158171C7EC03B00B64B63 /* Build configuration list for PBXNativeTarget "LoopKit Example" */;
			buildPhases = (
				430157F31C7EC03B00B64B63 /* Sources */,
				430157F41C7EC03B00B64B63 /* Frameworks */,
				430157F51C7EC03B00B64B63 /* Resources */,
				4301581D1C7ECB5E00B64B63 /* Embed Frameworks */,
			);
			buildRules = (
			);
			dependencies = (
				4301581C1C7ECB5E00B64B63 /* PBXTargetDependency */,
				43BA715A201E484D0058961E /* PBXTargetDependency */,
			);
			name = "LoopKit Example";
			productName = "LoopKit Example";
			productReference = 430157F71C7EC03B00B64B63 /* LoopKit Example.app */;
			productType = "com.apple.product-type.application";
		};
		4301580B1C7EC03B00B64B63 /* LoopKit ExampleUITests */ = {
			isa = PBXNativeTarget;
			buildConfigurationList = 430158181C7EC03B00B64B63 /* Build configuration list for PBXNativeTarget "LoopKit ExampleUITests" */;
			buildPhases = (
				430158081C7EC03B00B64B63 /* Sources */,
				430158091C7EC03B00B64B63 /* Frameworks */,
				4301580A1C7EC03B00B64B63 /* Resources */,
			);
			buildRules = (
			);
			dependencies = (
				4301580E1C7EC03B00B64B63 /* PBXTargetDependency */,
			);
			name = "LoopKit ExampleUITests";
			productName = "LoopKit ExampleUITests";
			productReference = 4301580C1C7EC03B00B64B63 /* LoopKit ExampleUITests.xctest */;
			productType = "com.apple.product-type.bundle.ui-testing";
		};
		43BA7153201E484D0058961E /* LoopKitUI */ = {
			isa = PBXNativeTarget;
			buildConfigurationList = 43BA715F201E484D0058961E /* Build configuration list for PBXNativeTarget "LoopKitUI" */;
			buildPhases = (
				43BA714F201E484D0058961E /* Sources */,
				43BA7150201E484D0058961E /* Frameworks */,
				43BA7151201E484D0058961E /* Headers */,
				43BA7152201E484D0058961E /* Resources */,
			);
			buildRules = (
			);
			dependencies = (
			);
			name = LoopKitUI;
			productName = LoopKitUI;
			productReference = 43BA7154201E484D0058961E /* LoopKitUI.framework */;
			productType = "com.apple.product-type.framework";
		};
		43D8FDCA1C728FDF0073BE78 /* LoopKit */ = {
			isa = PBXNativeTarget;
			buildConfigurationList = 43D8FDDF1C728FDF0073BE78 /* Build configuration list for PBXNativeTarget "LoopKit" */;
			buildPhases = (
				43D8FDC61C728FDF0073BE78 /* Sources */,
				43D8FDC71C728FDF0073BE78 /* Frameworks */,
				43D8FDC81C728FDF0073BE78 /* Headers */,
				43D8FDC91C728FDF0073BE78 /* Resources */,
			);
			buildRules = (
			);
			dependencies = (
			);
			name = LoopKit;
			productName = LoopKit;
			productReference = 43D8FDCB1C728FDF0073BE78 /* LoopKit.framework */;
			productType = "com.apple.product-type.framework";
		};
		43D8FDD41C728FDF0073BE78 /* LoopKitTests */ = {
			isa = PBXNativeTarget;
			buildConfigurationList = 43D8FDE21C728FDF0073BE78 /* Build configuration list for PBXNativeTarget "LoopKitTests" */;
			buildPhases = (
				43D8FDD11C728FDF0073BE78 /* Sources */,
				43D8FDD21C728FDF0073BE78 /* Frameworks */,
				43D8FDD31C728FDF0073BE78 /* Resources */,
			);
			buildRules = (
			);
			dependencies = (
				43D8FDD81C728FDF0073BE78 /* PBXTargetDependency */,
			);
			name = LoopKitTests;
			productName = LoopKitTests;
			productReference = 43D8FDD51C728FDF0073BE78 /* LoopKitTests.xctest */;
			productType = "com.apple.product-type.bundle.unit-test";
		};
/* End PBXNativeTarget section */

/* Begin PBXProject section */
		43D8FDC21C728FDF0073BE78 /* Project object */ = {
			isa = PBXProject;
			attributes = {
				LastSwiftUpdateCheck = 0720;
				LastUpgradeCheck = 1000;
				ORGANIZATIONNAME = "LoopKit Authors";
				TargetAttributes = {
					430157F61C7EC03B00B64B63 = {
						CreatedOnToolsVersion = 7.2.1;
						LastSwiftMigration = 1000;
						SystemCapabilities = {
							com.apple.HealthKit = {
								enabled = 1;
							};
						};
					};
					4301580B1C7EC03B00B64B63 = {
						CreatedOnToolsVersion = 7.2.1;
						LastSwiftMigration = 1000;
						TestTargetID = 430157F61C7EC03B00B64B63;
					};
					43BA7153201E484D0058961E = {
						CreatedOnToolsVersion = 9.2;
						LastSwiftMigration = 1000;
						ProvisioningStyle = Automatic;
					};
					43D8FDCA1C728FDF0073BE78 = {
						CreatedOnToolsVersion = 7.2.1;
						LastSwiftMigration = 1000;
					};
					43D8FDD41C728FDF0073BE78 = {
						CreatedOnToolsVersion = 7.2.1;
						LastSwiftMigration = 1000;
					};
				};
			};
			buildConfigurationList = 43D8FDC51C728FDF0073BE78 /* Build configuration list for PBXProject "LoopKit" */;
			compatibilityVersion = "Xcode 8.0";
			developmentRegion = English;
			hasScannedForEncodings = 0;
			knownRegions = (
				en,
				Base,
				es,
				de,
				fr,
				"zh-Hans",
				it,
				nl,
				nb,
				pl,
			);
			mainGroup = 43D8FDC11C728FDF0073BE78;
			productRefGroup = 43D8FDCC1C728FDF0073BE78 /* Products */;
			projectDirPath = "";
			projectRoot = "";
			targets = (
				430157F61C7EC03B00B64B63 /* LoopKit Example */,
				4301580B1C7EC03B00B64B63 /* LoopKit ExampleUITests */,
				43D8FDCA1C728FDF0073BE78 /* LoopKit */,
				43D8FDD41C728FDF0073BE78 /* LoopKitTests */,
				43BA7153201E484D0058961E /* LoopKitUI */,
			);
		};
/* End PBXProject section */

/* Begin PBXResourcesBuildPhase section */
		430157F51C7EC03B00B64B63 /* Resources */ = {
			isa = PBXResourcesBuildPhase;
			buildActionMask = 2147483647;
			files = (
				7D68A9AE1FE0A3D000522C49 /* Localizable.strings in Resources */,
				7D68A9B81FE0A3D100522C49 /* InfoPlist.strings in Resources */,
				430158061C7EC03B00B64B63 /* LaunchScreen.storyboard in Resources */,
				430158031C7EC03B00B64B63 /* Assets.xcassets in Resources */,
				430158011C7EC03B00B64B63 /* Main.storyboard in Resources */,
				4301582B1C7ECCEF00B64B63 /* LoopKitExample.entitlements in Resources */,
			);
			runOnlyForDeploymentPostprocessing = 0;
		};
		4301580A1C7EC03B00B64B63 /* Resources */ = {
			isa = PBXResourcesBuildPhase;
			buildActionMask = 2147483647;
			files = (
				1F5DAB242118CE9300048054 /* InfoPlist.strings in Resources */,
			);
			runOnlyForDeploymentPostprocessing = 0;
		};
		43BA7152201E484D0058961E /* Resources */ = {
			isa = PBXResourcesBuildPhase;
			buildActionMask = 2147483647;
			files = (
				43BA7194202039A90058961E /* GlucoseRangeTableViewCell.xib in Resources */,
				895FE07122011EDD00FCF18A /* EmojiInputController.storyboard in Resources */,
				892A5DAE2231E185008961AB /* HUDAssets.xcassets in Resources */,
				43BA719720203EF30058961E /* CarbKit.storyboard in Resources */,
				892A5DA82231E15D008961AB /* BasalScheduleEntryTableViewCell.xib in Resources */,
				43BA7173201E492E0058961E /* DateAndDurationTableViewCell.xib in Resources */,
				43BA7164201E49130058961E /* InsulinKit.storyboard in Resources */,
				895FE0972201250700FCF18A /* SwitchTableViewCell.xib in Resources */,
				895FE08A22011F0C00FCF18A /* LabeledTextFieldTableViewCell.xib in Resources */,
				43BA7195202039B00058961E /* GlucoseRangeOverrideTableViewCell.xib in Resources */,
				895FE07F22011F0C00FCF18A /* DoubleRangeTableViewCell.xib in Resources */,
				1FE58796211D12CE004F24ED /* Localizable.strings in Resources */,
				892A5DB72231E1A0008961AB /* ReservoirVolumeHUDView.xib in Resources */,
				895FE06F22011E9A00FCF18A /* OverrideSelectionViewController.storyboard in Resources */,
				43BA7193202039A30058961E /* TextFieldTableViewCell.xib in Resources */,
				895FE08622011F0C00FCF18A /* DecimalTextFieldTableViewCell.xib in Resources */,
				43BA719620203C750058961E /* Assets.xcassets in Resources */,
				1F5DAB2A2118CE9300048054 /* InfoPlist.strings in Resources */,
				892A5DAA2231E15D008961AB /* BatteryLevelHUDView.xib in Resources */,
				43BA7192202039950058961E /* RepeatingScheduleValueTableViewCell.xib in Resources */,
				43F5035B21059AF7009FA89A /* AuthenticationTableViewCell.xib in Resources */,
			);
			runOnlyForDeploymentPostprocessing = 0;
		};
		43D8FDC91C728FDF0073BE78 /* Resources */ = {
			isa = PBXResourcesBuildPhase;
			buildActionMask = 2147483647;
			files = (
				7D68A9C21FE0A3D200522C49 /* InfoPlist.strings in Resources */,
				1F5DAB2D2118CE9300048054 /* Localizable.strings in Resources */,
			);
			runOnlyForDeploymentPostprocessing = 0;
		};
		43D8FDD31C728FDF0073BE78 /* Resources */ = {
			isa = PBXResourcesBuildPhase;
			buildActionMask = 2147483647;
			files = (
				4322B795202FA3CC0002837D /* carbs_on_board_output.json in Resources */,
				4322B7A0202FA3CC0002837D /* ice_slow_absorption.json in Resources */,
				437874BE202FDD2D00A3D8B9 /* iob_from_bolus_180min_output.json in Resources */,
				4322B7A6202FA3D20002837D /* momentum_effect_falling_glucose_output.json in Resources */,
				437874C0202FDD2D00A3D8B9 /* iob_from_bolus_300min_output.json in Resources */,
				4322B7A8202FA3D20002837D /* momentum_effect_mixed_provenance_glucose_input.json in Resources */,
				435D2929205F3C760026F401 /* momentum_effect_rising_glucose_double_entries_input.json in Resources */,
				4322B7AB202FA3D20002837D /* momentum_effect_stable_glucose_input.json in Resources */,
				43D988A61C87FFA300DA4467 /* glucose_from_effects_momentum_flat_glucose_input.json in Resources */,
				437874D5202FDD2D00A3D8B9 /* suspend_dose_reconciled_normalized.json in Resources */,
				435D2925205F3A670026F401 /* counteraction_effect_falling_glucose_almost_duplicates_input.json in Resources */,
				437874CD202FDD2D00A3D8B9 /* reconcile_history_output.json in Resources */,
				4322B7A2202FA3D20002837D /* momentum_effect_bouncing_glucose_output.json in Resources */,
				4322B7A4202FA3D20002837D /* momentum_effect_duplicate_glucose_input.json in Resources */,
				4322B79F202FA3CC0002837D /* ice_slow_absorption_output.json in Resources */,
				43DC87BE1C8AD41D005BC30D /* glucose_from_effects_non_zero_output.json in Resources */,
				4322B79B202FA3CC0002837D /* ice_1_hour_output.json in Resources */,
				43DC87B81C8AD058005BC30D /* glucose_from_effects_non_zero_glucose_input.json in Resources */,
				437874D1202FDD2D00A3D8B9 /* reservoir_history_with_rewind_and_prime_input.json in Resources */,
				43C9805A212BDEE4003B5D17 /* ice_minus_carb_effect_with_gaps_output.json in Resources */,
				4322B797202FA3CC0002837D /* grouped_by_overlapping_absorption_times_border_case_output.json in Resources */,
				437874CA202FDD2D00A3D8B9 /* normalized_doses.json in Resources */,
				4322B7A7202FA3D20002837D /* momentum_effect_incomplete_glucose_input.json in Resources */,
				437874D7202FDD2D00A3D8B9 /* suspend_dose.json in Resources */,
				437874D4202FDD2D00A3D8B9 /* suspend_dose_reconciled_normalized_iob.json in Resources */,
				43D988AD1C87FFA300DA4467 /* glucose_from_effects_insulin_effect_input.json in Resources */,
				4322B7A9202FA3D20002837D /* momentum_effect_rising_glucose_input.json in Resources */,
				437874BD202FDD2D00A3D8B9 /* iob_from_bolus_120min_output.json in Resources */,
				437874D2202FDD2D00A3D8B9 /* reservoir_history_with_rewind_and_prime_output.json in Resources */,
				437874BF202FDD2D00A3D8B9 /* iob_from_bolus_240min_output.json in Resources */,
				437874D0202FDD2D00A3D8B9 /* reservoir_history_with_continuity_holes.json in Resources */,
				4322B7A3202FA3D20002837D /* momentum_effect_display_only_glucose_input.json in Resources */,
				437874CB202FDD2D00A3D8B9 /* normalized_reservoir_history_output.json in Resources */,
				435D2928205F3C760026F401 /* counteraction_effect_falling_glucose_double_entries._input.json in Resources */,
				437874B9202FDD2D00A3D8B9 /* doses_overlay_basal_profile_output.json in Resources */,
				4322B79C202FA3CC0002837D /* ice_35_min_input.json in Resources */,
				43D988AC1C87FFA300DA4467 /* glucose_from_effects_momentum_blend_glucose_input.json in Resources */,
				43DC87BC1C8AD0ED005BC30D /* glucose_from_effects_non_zero_carb_input.json in Resources */,
				4322B79A202FA3CC0002837D /* ice_1_hour_input.json in Resources */,
				437874C8202FDD2D00A3D8B9 /* normalize_edge_case_doses_input.json in Resources */,
				1F5DAB272118CE9300048054 /* InfoPlist.strings in Resources */,
				437874B7202FDD2D00A3D8B9 /* basal_dose.json in Resources */,
				4322B799202FA3CC0002837D /* grouped_by_overlapping_absorption_times_output.json in Resources */,
				435D292D205F48750026F401 /* counteraction_effect_falling_glucose_insulin.json in Resources */,
				437874D3202FDD2D00A3D8B9 /* short_basal_dose.json in Resources */,
				437874C6202FDD2D00A3D8B9 /* iob_from_doses_output.json in Resources */,
				437874D6202FDD2D00A3D8B9 /* suspend_dose_reconciled.json in Resources */,
				4343951F205EED1F0056DC37 /* counteraction_effect_falling_glucose_output.json in Resources */,
				43D988AE1C87FFA300DA4467 /* glucose_from_effects_glucose_input.json in Resources */,
				4322B7AA202FA3D20002837D /* momentum_effect_rising_glucose_output.json in Resources */,
				437874C3202FDD2D00A3D8B9 /* iob_from_bolus_420min_output.json in Resources */,
				437874C5202FDD2D00A3D8B9 /* iob_from_doses_exponential_output.json in Resources */,
				437874C2202FDD2D00A3D8B9 /* iob_from_bolus_360min_output.json in Resources */,
				43026D642132404900A332E2 /* ice_minus_flat_carb_effect_output.json in Resources */,
				43DC87BB1C8AD0ED005BC30D /* glucose_from_effects_non_zero_insulin_input.json in Resources */,
				4322B7A1202FA3D20002837D /* momentum_effect_bouncing_glucose_input.json in Resources */,
				43D988A91C87FFA300DA4467 /* glucose_from_effects_momentum_blend_output.json in Resources */,
				437874CF202FDD2D00A3D8B9 /* reconcile_resume_before_rewind_output.json in Resources */,
				4322B7A5202FA3D20002837D /* momentum_effect_falling_glucose_input.json in Resources */,
				4322B796202FA3CC0002837D /* grouped_by_overlapping_absorption_times_border_case_input.json in Resources */,
				437874BA202FDD2D00A3D8B9 /* effect_from_basal_output.json in Resources */,
				4322B798202FA3CC0002837D /* grouped_by_overlapping_absorption_times_input.json in Resources */,
				437874C9202FDD2D00A3D8B9 /* normalize_edge_case_doses_output.json in Resources */,
				43D988A11C87FFA300DA4467 /* glucose_from_effects_no_momentum_output.json in Resources */,
				43D988A81C87FFA300DA4467 /* glucose_from_effects_momentum_down_input.json in Resources */,
				437874BB202FDD2D00A3D8B9 /* effect_from_bolus_output.json in Resources */,
				437874CC202FDD2D00A3D8B9 /* reconcile_history_input.json in Resources */,
				43D988AA1C87FFA300DA4467 /* glucose_from_effects_momentum_blend_momentum_input.json in Resources */,
				43439521205F2D910056DC37 /* counteraction_effect_falling_glucose_input.json in Resources */,
				4322B792202FA3CC0002837D /* carb_effect_from_history_input.json in Resources */,
				43D988A41C87FFA300DA4467 /* glucose_from_effects_momentum_flat_output.json in Resources */,
				437874C1202FDD2D00A3D8B9 /* iob_from_bolus_312min_output.json in Resources */,
				43D988AF1C87FFA300DA4467 /* glucose_from_effects_carb_effect_input.json in Resources */,
				4322B793202FA3CC0002837D /* carb_effect_from_history_output.json in Resources */,
				43D988A51C87FFA300DA4467 /* glucose_from_effects_momentum_flat_input.json in Resources */,
				43D988A21C87FFA300DA4467 /* glucose_from_effects_momentum_up_output.json in Resources */,
				43D988A71C87FFA300DA4467 /* glucose_from_effects_momentum_down_output.json in Resources */,
				43D8FE691C7292B00073BE78 /* read_carb_ratios.json in Resources */,
				43D988AB1C87FFA300DA4467 /* glucose_from_effects_momentum_blend_insulin_effect_input.json in Resources */,
				437874C4202FDD2D00A3D8B9 /* iob_from_bolus_exponential_output.json in Resources */,
				437874CE202FDD2D00A3D8B9 /* reconcile_resume_before_rewind_input.json in Resources */,
				4322B79E202FA3CC0002837D /* ice_35_min_partial_output.json in Resources */,
				435D292B205F46180026F401 /* counteraction_effect_falling_glucose_almost_duplicates_output.json in Resources */,
				4322B7AC202FA3D20002837D /* momentum_effect_stable_glucose_output.json in Resources */,
				437874BC202FDD2D00A3D8B9 /* effect_from_history_output.json in Resources */,
				437874C7202FDD2D00A3D8B9 /* iob_from_reservoir_output.json in Resources */,
				4322B794202FA3CC0002837D /* carb_entry_input.json in Resources */,
				437874B8202FDD2D00A3D8B9 /* bolus_dose.json in Resources */,
				43D8FEF71C7295500073BE78 /* basal.json in Resources */,
				4322B79D202FA3CC0002837D /* ice_35_min_none_output.json in Resources */,
				43D988A31C87FFA300DA4467 /* glucose_from_effects_momentum_up_input.json in Resources */,
			);
			runOnlyForDeploymentPostprocessing = 0;
		};
/* End PBXResourcesBuildPhase section */

/* Begin PBXSourcesBuildPhase section */
		430157F31C7EC03B00B64B63 /* Sources */ = {
			isa = PBXSourcesBuildPhase;
			buildActionMask = 2147483647;
			files = (
				1F5DAB1D2118C95700048054 /* LocalizedString.swift in Sources */,
				4302F4DF1D4E607B00F0FCAF /* InsulinDeliveryTableViewController.swift in Sources */,
				43177D041D372A7F0006E908 /* CarbEntryTableViewController.swift in Sources */,
				43B17C81208BFA6600AC27E9 /* HKUnit.swift in Sources */,
				C1983058223555ED00681079 /* TimeZone.swift in Sources */,
				430157FC1C7EC03B00B64B63 /* MasterViewController.swift in Sources */,
				430157FA1C7EC03B00B64B63 /* AppDelegate.swift in Sources */,
				43177D021D3729E60006E908 /* IdentifiableClass.swift in Sources */,
				4302F4D91D4D32D500F0FCAF /* NSTimeInterval.swift in Sources */,
				435F355E1C9CD16A00C204D2 /* NSUserDefaults.swift in Sources */,
				435F35611C9CD25F00C204D2 /* DeviceDataManager.swift in Sources */,
			);
			runOnlyForDeploymentPostprocessing = 0;
		};
		430158081C7EC03B00B64B63 /* Sources */ = {
			isa = PBXSourcesBuildPhase;
			buildActionMask = 2147483647;
			files = (
				1F5DAB1E2118C95700048054 /* LocalizedString.swift in Sources */,
				430158111C7EC03B00B64B63 /* LoopKit_ExampleUITests.swift in Sources */,
			);
			runOnlyForDeploymentPostprocessing = 0;
		};
		43BA714F201E484D0058961E /* Sources */ = {
			isa = PBXSourcesBuildPhase;
			buildActionMask = 2147483647;
			files = (
				43FB60E720DCBC55002B996B /* RadioSelectionTableViewController.swift in Sources */,
				43BA7182201EE7090058961E /* TextFieldTableViewCell.swift in Sources */,
				43F5034D210599CC009FA89A /* AuthenticationViewController.swift in Sources */,
				895FE08922011F0C00FCF18A /* OverrideSelectionHeaderView.swift in Sources */,
				43F5034F210599DF009FA89A /* ValidatingIndicatorView.swift in Sources */,
				43BA718C201EEE5A0058961E /* NSData.swift in Sources */,
				43F5035A21059AF7009FA89A /* AuthenticationTableViewCell.swift in Sources */,
				43BA7163201E490D0058961E /* InsulinDeliveryTableViewController.swift in Sources */,
				895FE09222011F4800FCF18A /* OverridePresetTableViewController.swift in Sources */,
				43BA718A201EE8CF0058961E /* NSTimeInterval.swift in Sources */,
				432CF86720D76AB90066B889 /* SettingsTableViewCell.swift in Sources */,
				892A5DAB2231E15D008961AB /* BaseHUDView.swift in Sources */,
				891444E2221A4E01007E96CB /* CombinedTableViewCell.swift in Sources */,
				892A5DB42231E191008961AB /* LevelMaskView.swift in Sources */,
				892A5DA02231E130008961AB /* CompletionNotifying.swift in Sources */,
				895FE08B22011F0C00FCF18A /* EmojiInputHeaderView.swift in Sources */,
				43BA7170201E49220058961E /* FoodTypeShortcutCell.swift in Sources */,
				432CF86520D7692E0066B889 /* DeliveryLimitSettingsTableViewController.swift in Sources */,
				895FE08322011F0C00FCF18A /* OverrideSelectionFooterView.swift in Sources */,
				892A5DA92231E15D008961AB /* BasalScheduleEntryTableViewCell.swift in Sources */,
				4369F08F208859E6000E3E45 /* PaddedTextField.swift in Sources */,
				892A5D9E2231E122008961AB /* StateColorPalette.swift in Sources */,
				895FE08022011F0C00FCF18A /* EmojiDataSource.swift in Sources */,
				432CF86920D76B320066B889 /* SetupButton.swift in Sources */,
				432CF87420D774520066B889 /* NumberFormatter.swift in Sources */,
				1F5DAB212118C95700048054 /* LocalizedString.swift in Sources */,
				43FB60E520DCBA02002B996B /* SetupTableViewController.swift in Sources */,
				43BA7180201EE7090058961E /* SingleValueScheduleTableViewController.swift in Sources */,
				895FE08522011F0C00FCF18A /* OverrideMultiplierTableViewCell.swift in Sources */,
				43F5035D21059B56009FA89A /* UIColor.swift in Sources */,
				895FE09322011F4800FCF18A /* EmojiInputController.swift in Sources */,
				43BA717E201EE7090058961E /* CommandResponseViewController.swift in Sources */,
				43BA717A201E4F1D0058961E /* IdentifiableClass.swift in Sources */,
				895FE08822011F0C00FCF18A /* DoubleRangeTableViewCell.swift in Sources */,
				43BA7187201EE7090058961E /* GlucoseRangeScheduleTableViewController.swift in Sources */,
				4322B76B202F9E4B0002837D /* HKUnit+LoopKitUI.swift in Sources */,
				43BA7183201EE7090058961E /* DailyQuantityScheduleTableViewController.swift in Sources */,
				43F503632106C761009FA89A /* ServiceAuthenticationUI.swift in Sources */,
				432CF86B20D76B9C0066B889 /* SetupIndicatorView.swift in Sources */,
				43BA716D201E49220058961E /* DatePickerTableViewCell.swift in Sources */,
				895FE08222011F0C00FCF18A /* LabeledTextFieldTableViewCell.swift in Sources */,
				892A5DB22231E191008961AB /* LoadingTableViewCell.swift in Sources */,
				4369F094208BA001000E3E45 /* TextButtonTableViewCell.swift in Sources */,
				892A5DB82231E1A0008961AB /* ReservoirVolumeHUDView.swift in Sources */,
				43BA716C201E49220058961E /* CustomInputTextField.swift in Sources */,
				43BA716F201E49220058961E /* FoodEmojiDataSource.swift in Sources */,
				432CF86D20D76C470066B889 /* SwitchTableViewCell.swift in Sources */,
				43BA7188201EE85B0058961E /* HKUnit.swift in Sources */,
				892A5DAC2231E15D008961AB /* BatteryLevelHUDView.swift in Sources */,
				4369F092208B0DFF000E3E45 /* DateAndDurationTableViewCell.swift in Sources */,
				43BA7189201EE8980058961E /* UITableViewCell.swift in Sources */,
				892A5D9C2231E118008961AB /* UIAlertController.swift in Sources */,
				43BA7181201EE7090058961E /* RepeatingScheduleValueTableViewCell.swift in Sources */,
				43BA716E201E49220058961E /* DecimalTextFieldTableViewCell.swift in Sources */,
				895FE08722011F0C00FCF18A /* EmojiInputCell.swift in Sources */,
				43A8EC3C210CEEA500A81379 /* CGMManagerUI.swift in Sources */,
				43BA718B201EE93C0058961E /* TimeZone.swift in Sources */,
				43BA717B201EE6A40058961E /* NibLoadable.swift in Sources */,
				895FE08122011F0C00FCF18A /* OverridePresetCollectionViewCell.swift in Sources */,
				43FB60E320DCB9E0002B996B /* PumpManagerUI.swift in Sources */,
				8974B0692215FE460043F01B /* Collection.swift in Sources */,
				43BA717F201EE7090058961E /* GlucoseRangeOverrideTableViewCell.swift in Sources */,
				895FE09022011F4800FCF18A /* OverrideSelectionViewController.swift in Sources */,
				43F5035721059A8A009FA89A /* ServiceCredential.swift in Sources */,
				892A5DBA2231E1CE008961AB /* BasalScheduleTableViewController.swift in Sources */,
				43BA7169201E49220058961E /* CarbEntryEditViewController.swift in Sources */,
				895FE08422011F0C00FCF18A /* OverrideMultiplierView.swift in Sources */,
				892A5DA22231E137008961AB /* HUDProvider.swift in Sources */,
				892A5DBC2231E20C008961AB /* Comparable.swift in Sources */,
				43BA717D201EE7090058961E /* GlucoseRangeTableViewCell.swift in Sources */,
				43BA7184201EE7090058961E /* TextFieldTableViewController.swift in Sources */,
				895FE09122011F4800FCF18A /* AddEditOverrideTableViewController.swift in Sources */,
				895FE06E22011E9A00FCF18A /* OverrideEmojiDataSource.swift in Sources */,
				43BA716A201E49220058961E /* CarbEntryTableViewController.swift in Sources */,
				43BA716B201E49220058961E /* CarbEntryValidationNavigationDelegate.swift in Sources */,
				43BA7185201EE7090058961E /* DailyValueScheduleTableViewController.swift in Sources */,
				892A5DB32231E191008961AB /* LevelHUDView.swift in Sources */,
				43BA7162201E490D0058961E /* ErrorBackgroundView.swift in Sources */,
				892A5D9A2231E0E4008961AB /* SettingsNavigationViewController.swift in Sources */,
			);
			runOnlyForDeploymentPostprocessing = 0;
		};
		43D8FDC61C728FDF0073BE78 /* Sources */ = {
			isa = PBXSourcesBuildPhase;
			buildActionMask = 2147483647;
			files = (
				43D8FDFD1C7290350073BE78 /* HKUnit.swift in Sources */,
				4322B779202FA2790002837D /* NewCarbEntry.swift in Sources */,
				4322B76E202FA26B0002837D /* GlucoseMath.swift in Sources */,
				4322B791202FA2B70002837D /* Model.xcdatamodeld in Sources */,
				4322B773202FA2790002837D /* CarbEntry.swift in Sources */,
				43D8FDFC1C7290350073BE78 /* HealthKitSampleStore.swift in Sources */,
				437AFEF22036A2D7008C4892 /* DeletedCarbEntry.swift in Sources */,
				434570441FE605E30089C4DC /* OSLog.swift in Sources */,
				4322B789202FA2B30002837D /* DoseType.swift in Sources */,
				437AFEED2036A156008C4892 /* CachedCarbObject+CoreDataClass.swift in Sources */,
				43D8FDF71C7290350073BE78 /* DailyValueSchedule.swift in Sources */,
				4322B77D202FA2AF0002837D /* NewPumpEvent.swift in Sources */,
				434113AA20F171CB00D05747 /* CachedInsulinDeliveryObject+CoreDataClass.swift in Sources */,
				895FE06A22011E5900FCF18A /* TemporaryScheduleOverride.swift in Sources */,
				432CF86F20D76CCF0066B889 /* GlucoseTrend.swift in Sources */,
				43FB60E920DCBE64002B996B /* PumpManagerStatus.swift in Sources */,
				4322B774202FA2790002837D /* CarbMath.swift in Sources */,
				434113B120F2888100D05747 /* NSManagedObjectContext+CachedGlucoseObject.swift in Sources */,
				4322B78B202FA2B30002837D /* ExponentialInsulinModel.swift in Sources */,
				43D8FE011C7290350073BE78 /* NSTimeInterval.swift in Sources */,
				43D8FDF61C7290350073BE78 /* DailyQuantitySchedule.swift in Sources */,
				43D8FDF51C7290350073BE78 /* CarbRatioSchedule.swift in Sources */,
				4322B76F202FA26F0002837D /* GlucoseSampleValue.swift in Sources */,
				432CF87120D76D5A0066B889 /* SensorDisplayable.swift in Sources */,
				4322B77F202FA2AF0002837D /* PersistenceController.swift in Sources */,
				4322B78D202FA2B30002837D /* InsulinDeliveryStore.swift in Sources */,
				8974B0682215FE460043F01B /* Collection.swift in Sources */,
				4379CFE321102A4100AADC79 /* DeviceManager.swift in Sources */,
				4322B78A202FA2B30002837D /* DoseUnit.swift in Sources */,
				434113AF20F2885300D05747 /* NSManagedObjectContext+CachedInsulinDeliveryObject.swift in Sources */,
				895FE06B22011E5900FCF18A /* TemporaryScheduleOverridePreset.swift in Sources */,
				432762741D60505F0083215A /* HKQuantitySample.swift in Sources */,
				43D8FDF81C7290350073BE78 /* Double.swift in Sources */,
				43F5034B21051FCE009FA89A /* KeychainManager.swift in Sources */,
				432CF87320D774220066B889 /* PumpManager.swift in Sources */,
				43D8FE021C7290350073BE78 /* SampleValue.swift in Sources */,
				43D9888B1C87E47800DA4467 /* GlucoseValue.swift in Sources */,
				43D8FDF41C7290350073BE78 /* BasalRateSchedule.swift in Sources */,
				4322B788202FA2B30002837D /* DoseStore.swift in Sources */,
				4303C4921E2D665000ADEDC8 /* TimeZone.swift in Sources */,
				4322B781202FA2AF0002837D /* PumpEvent+CoreDataProperties.swift in Sources */,
				4322B785202FA2AF0002837D /* ReservoirValue.swift in Sources */,
				437AFF24203BE402008C4892 /* HKHealthStore.swift in Sources */,
				4322B783202FA2AF0002837D /* Reservoir.swift in Sources */,
				437AFEF02036A156008C4892 /* DeletedCarbObject+CoreDataProperties.swift in Sources */,
				4322B777202FA2790002837D /* CarbValue.swift in Sources */,
				4322B782202FA2AF0002837D /* PumpEventType.swift in Sources */,
				4322B77C202FA2A60002837D /* NSData.swift in Sources */,
				43D8FDFA1C7290350073BE78 /* GlucoseRangeSchedule.swift in Sources */,
				4322B77E202FA2AF0002837D /* PersistedPumpEvent.swift in Sources */,
				437AFEEE2036A156008C4892 /* CachedCarbObject+CoreDataProperties.swift in Sources */,
				4322B772202FA2790002837D /* AbsorbedCarbValue.swift in Sources */,
				1F5DAB1F2118C95700048054 /* LocalizedString.swift in Sources */,
				434113AD20F287DC00D05747 /* NSManagedObjectContext.swift in Sources */,
				4322B77B202FA2790002837D /* StoredCarbEntry.swift in Sources */,
				4322B790202FA2B30002837D /* InsulinValue.swift in Sources */,
				434C5F9E209938CD00B2FD1A /* NumberFormatter.swift in Sources */,
				437AFEEF2036A156008C4892 /* DeletedCarbObject+CoreDataClass.swift in Sources */,
				4322B78C202FA2B30002837D /* HKQuantitySample+InsulinKit.swift in Sources */,
				4322B78F202FA2B30002837D /* InsulinModel.swift in Sources */,
				434C5F9C2098352500B2FD1A /* QuantityFormatter.swift in Sources */,
				43F503642106C78C009FA89A /* ServiceAuthentication.swift in Sources */,
				433BC7A720523DB7000B1200 /* NewGlucoseSample.swift in Sources */,
				4322B78E202FA2B30002837D /* InsulinMath.swift in Sources */,
				43B17C89208EEC0B00AC27E9 /* HealthStoreUnitCache.swift in Sources */,
				4322B775202FA2790002837D /* CarbStatus.swift in Sources */,
				4322B787202FA2B30002837D /* DoseEntry.swift in Sources */,
				43CB51B2211EB1A400DB9B4A /* NSUserActivity+CarbKit.swift in Sources */,
				434113AB20F171CB00D05747 /* CachedInsulinDeliveryObject+CoreDataProperties.swift in Sources */,
				43CF0B3F2030FD0D002A66DE /* UploadState.swift in Sources */,
				433BC7AD20538FCA000B1200 /* StoredGlucoseSample.swift in Sources */,
				43D8FDF91C7290350073BE78 /* GlucoseEffect.swift in Sources */,
				43D8FDFE1C7290350073BE78 /* LoopMath.swift in Sources */,
				43D8FDFF1C7290350073BE78 /* Date.swift in Sources */,
				43C9805C212D216A003B5D17 /* GlucoseChange.swift in Sources */,
				43D8FDFB1C7290350073BE78 /* GlucoseSchedule.swift in Sources */,
				4322B77A202FA2790002837D /* NSUserDefaults.swift in Sources */,
				4322B776202FA2790002837D /* CarbStore.swift in Sources */,
				433BC7AA20538D4C000B1200 /* CachedGlucoseObject+CoreDataClass.swift in Sources */,
				4322B786202FA2AF0002837D /* WalshInsulinModel.swift in Sources */,
				4378B64B1ED61965000AE785 /* GlucoseEffectVelocity.swift in Sources */,
				4322B780202FA2AF0002837D /* PumpEvent+CoreDataClass.swift in Sources */,
				433BC7B120562705000B1200 /* UpdateSource.swift in Sources */,
				4322B784202FA2AF0002837D /* Reservoir+CoreDataProperties.swift in Sources */,
				4322B778202FA2790002837D /* HKQuantitySample+CarbKit.swift in Sources */,
				4322B771202FA26F0002837D /* HKQuantitySample+GlucoseKit.swift in Sources */,
				433BC7AB20538D4C000B1200 /* CachedGlucoseObject+CoreDataProperties.swift in Sources */,
				43FB610720DDF19B002B996B /* PumpManagerError.swift in Sources */,
				43FB60EB20DDC868002B996B /* SetBolusError.swift in Sources */,
				4353D17A203E7840007B4ECD /* Locked.swift in Sources */,
				4322B770202FA26F0002837D /* GlucoseStore.swift in Sources */,
				4352A73C20DECF0700CAC200 /* CGMManager.swift in Sources */,
				4353D16F203D104F007B4ECD /* CarbStoreError.swift in Sources */,
				43AF1FB21C926CDD00EA2F3D /* HKQuantity.swift in Sources */,
				895FE06922011E5900FCF18A /* TemporaryScheduleOverrideSettings.swift in Sources */,
			);
			runOnlyForDeploymentPostprocessing = 0;
		};
		43D8FDD11C728FDF0073BE78 /* Sources */ = {
			isa = PBXSourcesBuildPhase;
			buildActionMask = 2147483647;
			files = (
				1F5DAB202118C95700048054 /* LocalizedString.swift in Sources */,
				434113B820F2BDE800D05747 /* PersistenceControllerTestCase.swift in Sources */,
				437874B6202FDD1500A3D8B9 /* InsulinMathTests.swift in Sources */,
				437AFF21203AA740008C4892 /* NSManagedObjectContext.swift in Sources */,
				434C5FA1209AC4EE00B2FD1A /* HKUnit.swift in Sources */,
				437AFF1F203A763F008C4892 /* HKHealthStoreMock.swift in Sources */,
				434C5FA0209ABD4700B2FD1A /* QuantityFormatterTests.swift in Sources */,
				43D8FE1E1C72906E0073BE78 /* NSDateTests.swift in Sources */,
				43D9888D1C87EBE400DA4467 /* LoopMathTests.swift in Sources */,
				434113BA20F2C41C00D05747 /* DeletedCarbObjectTests.swift in Sources */,
				437874B5202FDD1200A3D8B9 /* DoseStoreTests.swift in Sources */,
				4322B76C202F9ECD0002837D /* CarbMathTests.swift in Sources */,
				434113B520F2BDB500D05747 /* CachedInsulinDeliveryObjectTests.swift in Sources */,
				43D8FE1F1C72906E0073BE78 /* QuantityScheduleTests.swift in Sources */,
				437AFF1A2039F149008C4892 /* CarbStoreTests.swift in Sources */,
				43D8FE1D1C72906E0073BE78 /* BasalRateScheduleTests.swift in Sources */,
				434113B320F2890800D05747 /* PersistenceControllerTests.swift in Sources */,
				434113BE20F2C72000D05747 /* CachedCarbObjectTests.swift in Sources */,
				43260F6E21C4BF7A00DD6837 /* UUID.swift in Sources */,
				4303C4941E2D665F00ADEDC8 /* TimeZone.swift in Sources */,
				4322B76D202F9EF20002837D /* GlucoseMathTests.swift in Sources */,
				43025DAF1D5AB2E300106C28 /* NSTimeInterval.swift in Sources */,
				43D8FDDB1C728FDF0073BE78 /* LoopKitTests.swift in Sources */,
				8974AFC022120D7A0043F01B /* TemporaryScheduleOverrideTests.swift in Sources */,
				437AFF1D203A45DB008C4892 /* CacheStore.swift in Sources */,
				434113BC20F2C56100D05747 /* CachedGlucoseObjectTests.swift in Sources */,
				430059241CCDD08C00C861EA /* NSDateFormatter.swift in Sources */,
			);
			runOnlyForDeploymentPostprocessing = 0;
		};
/* End PBXSourcesBuildPhase section */

/* Begin PBXTargetDependency section */
		4301580E1C7EC03B00B64B63 /* PBXTargetDependency */ = {
			isa = PBXTargetDependency;
			target = 430157F61C7EC03B00B64B63 /* LoopKit Example */;
			targetProxy = 4301580D1C7EC03B00B64B63 /* PBXContainerItemProxy */;
		};
		4301581C1C7ECB5E00B64B63 /* PBXTargetDependency */ = {
			isa = PBXTargetDependency;
			target = 43D8FDCA1C728FDF0073BE78 /* LoopKit */;
			targetProxy = 4301581B1C7ECB5E00B64B63 /* PBXContainerItemProxy */;
		};
		43BA715A201E484D0058961E /* PBXTargetDependency */ = {
			isa = PBXTargetDependency;
			target = 43BA7153201E484D0058961E /* LoopKitUI */;
			targetProxy = 43BA7159201E484D0058961E /* PBXContainerItemProxy */;
		};
		43D8FDD81C728FDF0073BE78 /* PBXTargetDependency */ = {
			isa = PBXTargetDependency;
			target = 43D8FDCA1C728FDF0073BE78 /* LoopKit */;
			targetProxy = 43D8FDD71C728FDF0073BE78 /* PBXContainerItemProxy */;
		};
/* End PBXTargetDependency section */

/* Begin PBXVariantGroup section */
		1F5DAB222118CE9300048054 /* InfoPlist.strings */ = {
			isa = PBXVariantGroup;
			children = (
				1F5DAB232118CE9300048054 /* es */,
				1F5DAB2F2118D2A700048054 /* ru */,
				1F5DAB3C2118D5A300048054 /* de */,
				1F5DAB492118F14700048054 /* fr */,
				1F5DAB592118F2C700048054 /* zh-Hans */,
				1F5DAB652118F33000048054 /* it */,
				1F5DAB712118F3C300048054 /* nl */,
				1F5DAB7D2118F3FC00048054 /* nb */,
				1F50C327212B20D400C18FAB /* pl */,
			);
			name = InfoPlist.strings;
			sourceTree = "<group>";
		};
		1F5DAB252118CE9300048054 /* InfoPlist.strings */ = {
			isa = PBXVariantGroup;
			children = (
				1F5DAB262118CE9300048054 /* es */,
				1F5DAB302118D2A700048054 /* ru */,
				1F5DAB3D2118D5A300048054 /* de */,
				1F5DAB4A2118F14700048054 /* fr */,
				1F5DAB5A2118F2C700048054 /* zh-Hans */,
				1F5DAB662118F33100048054 /* it */,
				1F5DAB722118F3C300048054 /* nl */,
				1F5DAB7E2118F3FC00048054 /* nb */,
				1F50C328212B20D400C18FAB /* pl */,
			);
			name = InfoPlist.strings;
			sourceTree = "<group>";
		};
		1F5DAB282118CE9300048054 /* InfoPlist.strings */ = {
			isa = PBXVariantGroup;
			children = (
				1F5DAB292118CE9300048054 /* es */,
				1F5DAB312118D2A700048054 /* ru */,
				1F5DAB3F2118D5A300048054 /* de */,
				1F5DAB4C2118F14700048054 /* fr */,
				1F5DAB5C2118F2C700048054 /* zh-Hans */,
				1F5DAB682118F33100048054 /* it */,
				1F5DAB742118F3C300048054 /* nl */,
				1F5DAB802118F3FC00048054 /* nb */,
				1F50C32A212B20D400C18FAB /* pl */,
			);
			name = InfoPlist.strings;
			sourceTree = "<group>";
		};
		1F5DAB2B2118CE9300048054 /* Localizable.strings */ = {
			isa = PBXVariantGroup;
			children = (
				1F5DAB2C2118CE9300048054 /* es */,
				1F5DAB322118D2A700048054 /* ru */,
				1F5DAB392118D5A200048054 /* de */,
				1F5DAB462118F14600048054 /* fr */,
				1F5DAB4D2118F18E00048054 /* en */,
				1F5DAB562118F2C700048054 /* zh-Hans */,
				1F5DAB622118F33000048054 /* it */,
				1F5DAB6E2118F3C200048054 /* nl */,
				1F5DAB7A2118F3FB00048054 /* nb */,
				1FE58794211D0967004F24ED /* Base */,
				1F50C324212B20D300C18FAB /* pl */,
			);
			name = Localizable.strings;
			sourceTree = "<group>";
		};
		430157FF1C7EC03B00B64B63 /* Main.storyboard */ = {
			isa = PBXVariantGroup;
			children = (
				430158001C7EC03B00B64B63 /* Base */,
				7D68A9EE1FE0A3D400522C49 /* es */,
				7D68AABB1FE31A2800522C49 /* ru */,
				1F5DAB352118D5A200048054 /* de */,
				1F5DAB422118F14600048054 /* fr */,
				1F5DAB522118F2C600048054 /* zh-Hans */,
				1F5DAB5E2118F33000048054 /* it */,
				1F5DAB6A2118F3C200048054 /* nl */,
				1F5DAB762118F3FB00048054 /* nb */,
				1F50C320212B20D300C18FAB /* pl */,
			);
			name = Main.storyboard;
			sourceTree = "<group>";
		};
		430158041C7EC03B00B64B63 /* LaunchScreen.storyboard */ = {
			isa = PBXVariantGroup;
			children = (
				430158051C7EC03B00B64B63 /* Base */,
				7D68A9EF1FE0A3D400522C49 /* es */,
				7D68AABA1FE31A2800522C49 /* ru */,
				1F5DAB342118D5A200048054 /* de */,
				1F5DAB412118F14600048054 /* fr */,
				1F5DAB512118F2C600048054 /* zh-Hans */,
				1F5DAB5D2118F33000048054 /* it */,
				1F5DAB692118F3C200048054 /* nl */,
				1F5DAB752118F3FB00048054 /* nb */,
				1F50C31F212B20D300C18FAB /* pl */,
			);
			name = LaunchScreen.storyboard;
			sourceTree = "<group>";
		};
		43BA719920203EF30058961E /* CarbKit.storyboard */ = {
			isa = PBXVariantGroup;
			children = (
				43BA719820203EF30058961E /* Base */,
				1F5DAB2E2118CE9300048054 /* es */,
				1F5DAB332118D2A700048054 /* ru */,
				1F5DAB362118D5A200048054 /* de */,
				1F5DAB432118F14600048054 /* fr */,
				1F5DAB532118F2C700048054 /* zh-Hans */,
				1F5DAB5F2118F33000048054 /* it */,
				1F5DAB6B2118F3C200048054 /* nl */,
				1F5DAB772118F3FB00048054 /* nb */,
				1F50C321212B20D300C18FAB /* pl */,
			);
			name = CarbKit.storyboard;
			sourceTree = "<group>";
		};
		43D8FEED1C7294E90073BE78 /* InsulinKit.storyboard */ = {
			isa = PBXVariantGroup;
			children = (
				43D8FEEE1C7294E90073BE78 /* Base */,
				7D68A9CA1FE0A3D200522C49 /* es */,
				7D68AAB91FE31A2800522C49 /* ru */,
				1F5DAB372118D5A200048054 /* de */,
				1F5DAB442118F14600048054 /* fr */,
				1F5DAB542118F2C700048054 /* zh-Hans */,
				1F5DAB602118F33000048054 /* it */,
				1F5DAB6C2118F3C200048054 /* nl */,
				1F5DAB782118F3FB00048054 /* nb */,
				1F50C322212B20D300C18FAB /* pl */,
			);
			name = InsulinKit.storyboard;
			sourceTree = "<group>";
		};
		7D68A9B01FE0A3D000522C49 /* Localizable.strings */ = {
			isa = PBXVariantGroup;
			children = (
				7D68A9AF1FE0A3D000522C49 /* es */,
				7D68AABC1FE31BE700522C49 /* ru */,
				1F5DAB3B2118D5A300048054 /* de */,
				1F5DAB402118D5D500048054 /* en */,
				1F5DAB482118F14700048054 /* fr */,
				1F5DAB582118F2C700048054 /* zh-Hans */,
				1F5DAB642118F33000048054 /* it */,
				1F5DAB702118F3C200048054 /* nl */,
				1F5DAB7C2118F3FC00048054 /* nb */,
				1F50C326212B20D400C18FAB /* pl */,
			);
			name = Localizable.strings;
			sourceTree = "<group>";
		};
		7D68A9BA1FE0A3D100522C49 /* InfoPlist.strings */ = {
			isa = PBXVariantGroup;
			children = (
				7D68A9B91FE0A3D100522C49 /* es */,
				7D68AABE1FE31BE700522C49 /* ru */,
				1F5DAB3A2118D5A300048054 /* de */,
				1F5DAB472118F14600048054 /* fr */,
				1F5DAB572118F2C700048054 /* zh-Hans */,
				1F5DAB632118F33000048054 /* it */,
				1F5DAB6F2118F3C200048054 /* nl */,
				1F5DAB7B2118F3FB00048054 /* nb */,
				1F50C325212B20D400C18FAB /* pl */,
			);
			name = InfoPlist.strings;
			sourceTree = "<group>";
		};
		7D68A9C41FE0A3D200522C49 /* InfoPlist.strings */ = {
			isa = PBXVariantGroup;
			children = (
				7D68A9C31FE0A3D200522C49 /* es */,
				7D68AAC01FE31BE800522C49 /* ru */,
				1F5DAB382118D5A200048054 /* de */,
				1F5DAB452118F14600048054 /* fr */,
				1F5DAB552118F2C700048054 /* zh-Hans */,
				1F5DAB612118F33000048054 /* it */,
				1F5DAB6D2118F3C200048054 /* nl */,
				1F5DAB792118F3FB00048054 /* nb */,
				1F50C323212B20D300C18FAB /* pl */,
			);
			name = InfoPlist.strings;
			sourceTree = "<group>";
		};
		7D68A9E31FE0A3D300522C49 /* Localizable.strings */ = {
			isa = PBXVariantGroup;
			children = (
				7D68A9E21FE0A3D300522C49 /* es */,
				7D68AAC61FE31BE900522C49 /* ru */,
				1F5DAB3E2118D5A300048054 /* de */,
				1F5DAB4B2118F14700048054 /* fr */,
				1F5DAB5B2118F2C700048054 /* zh-Hans */,
				1F5DAB672118F33100048054 /* it */,
				1F5DAB732118F3C300048054 /* nl */,
				1F5DAB7F2118F3FC00048054 /* nb */,
				1FE58790211CFBB7004F24ED /* Base */,
				1F50C329212B20D400C18FAB /* pl */,
			);
			name = Localizable.strings;
			sourceTree = "<group>";
		};
/* End PBXVariantGroup section */

/* Begin XCBuildConfiguration section */
		430158131C7EC03B00B64B63 /* Debug */ = {
			isa = XCBuildConfiguration;
			buildSettings = {
				ALWAYS_EMBED_SWIFT_STANDARD_LIBRARIES = YES;
				ASSETCATALOG_COMPILER_APPICON_NAME = AppIcon;
				CODE_SIGN_ENTITLEMENTS = "LoopKit Example/LoopKitExample.entitlements";
				CODE_SIGN_IDENTITY = "iPhone Developer";
				"CODE_SIGN_IDENTITY[sdk=iphoneos*]" = "iPhone Developer";
				DEVELOPMENT_TEAM = "";
				INFOPLIST_FILE = "LoopKit Example/Info.plist";
				LD_RUNPATH_SEARCH_PATHS = "$(inherited) @executable_path/Frameworks";
				PRODUCT_BUNDLE_IDENTIFIER = com.rileylink.LoopKitExample;
				PRODUCT_NAME = "$(TARGET_NAME)";
				PROVISIONING_PROFILE = "";
			};
			name = Debug;
		};
		430158141C7EC03B00B64B63 /* Release */ = {
			isa = XCBuildConfiguration;
			buildSettings = {
				ALWAYS_EMBED_SWIFT_STANDARD_LIBRARIES = YES;
				ASSETCATALOG_COMPILER_APPICON_NAME = AppIcon;
				CODE_SIGN_ENTITLEMENTS = "LoopKit Example/LoopKitExample.entitlements";
				CODE_SIGN_IDENTITY = "iPhone Developer";
				"CODE_SIGN_IDENTITY[sdk=iphoneos*]" = "iPhone Developer";
				DEVELOPMENT_TEAM = "";
				INFOPLIST_FILE = "LoopKit Example/Info.plist";
				LD_RUNPATH_SEARCH_PATHS = "$(inherited) @executable_path/Frameworks";
				PRODUCT_BUNDLE_IDENTIFIER = com.rileylink.LoopKitExample;
				PRODUCT_NAME = "$(TARGET_NAME)";
				PROVISIONING_PROFILE = "";
			};
			name = Release;
		};
		430158151C7EC03B00B64B63 /* Debug */ = {
			isa = XCBuildConfiguration;
			buildSettings = {
				DEVELOPMENT_TEAM = "";
				INFOPLIST_FILE = "LoopKit ExampleUITests/Info.plist";
				LD_RUNPATH_SEARCH_PATHS = "$(inherited) @executable_path/Frameworks @loader_path/Frameworks";
				PRODUCT_BUNDLE_IDENTIFIER = "com.loopkit.LoopKit-ExampleUITests";
				PRODUCT_NAME = "$(TARGET_NAME)";
				TEST_TARGET_NAME = "LoopKit Example";
				USES_XCTRUNNER = YES;
			};
			name = Debug;
		};
		430158161C7EC03B00B64B63 /* Release */ = {
			isa = XCBuildConfiguration;
			buildSettings = {
				DEVELOPMENT_TEAM = "";
				INFOPLIST_FILE = "LoopKit ExampleUITests/Info.plist";
				LD_RUNPATH_SEARCH_PATHS = "$(inherited) @executable_path/Frameworks @loader_path/Frameworks";
				PRODUCT_BUNDLE_IDENTIFIER = "com.loopkit.LoopKit-ExampleUITests";
				PRODUCT_NAME = "$(TARGET_NAME)";
				TEST_TARGET_NAME = "LoopKit Example";
				USES_XCTRUNNER = YES;
			};
			name = Release;
		};
		43BA715D201E484D0058961E /* Debug */ = {
			isa = XCBuildConfiguration;
			buildSettings = {
				APPLICATION_EXTENSION_API_ONLY = YES;
				CLANG_ANALYZER_NONNULL = YES;
				CLANG_ANALYZER_NUMBER_OBJECT_CONVERSION = YES_AGGRESSIVE;
				CLANG_CXX_LANGUAGE_STANDARD = "gnu++14";
				CLANG_WARN_DOCUMENTATION_COMMENTS = YES;
				CLANG_WARN_UNGUARDED_AVAILABILITY = YES_AGGRESSIVE;
				CODE_SIGN_IDENTITY = "iPhone Developer";
				"CODE_SIGN_IDENTITY[sdk=iphoneos*]" = "iPhone Developer";
				CODE_SIGN_STYLE = Automatic;
				CURRENT_PROJECT_VERSION = 41;
				DEFINES_MODULE = YES;
				DEVELOPMENT_TEAM = "";
				DYLIB_COMPATIBILITY_VERSION = 1;
				DYLIB_CURRENT_VERSION = 41;
				DYLIB_INSTALL_NAME_BASE = "@rpath";
				GCC_C_LANGUAGE_STANDARD = gnu11;
				INFOPLIST_FILE = LoopKitUI/Info.plist;
				INSTALL_PATH = "$(LOCAL_LIBRARY_DIR)/Frameworks";
				LD_RUNPATH_SEARCH_PATHS = "$(inherited) @executable_path/Frameworks @loader_path/Frameworks";
				PRODUCT_BUNDLE_IDENTIFIER = com.loopkit.LoopKitUI;
				PRODUCT_NAME = "$(TARGET_NAME:c99extidentifier)";
				SKIP_INSTALL = YES;
				SWIFT_ACTIVE_COMPILATION_CONDITIONS = DEBUG;
			};
			name = Debug;
		};
		43BA715E201E484D0058961E /* Release */ = {
			isa = XCBuildConfiguration;
			buildSettings = {
				APPLICATION_EXTENSION_API_ONLY = YES;
				CLANG_ANALYZER_NONNULL = YES;
				CLANG_ANALYZER_NUMBER_OBJECT_CONVERSION = YES_AGGRESSIVE;
				CLANG_CXX_LANGUAGE_STANDARD = "gnu++14";
				CLANG_WARN_DOCUMENTATION_COMMENTS = YES;
				CLANG_WARN_UNGUARDED_AVAILABILITY = YES_AGGRESSIVE;
				CODE_SIGN_IDENTITY = "";
				"CODE_SIGN_IDENTITY[sdk=iphoneos*]" = "iPhone Developer";
				CODE_SIGN_STYLE = Automatic;
				CURRENT_PROJECT_VERSION = 41;
				DEFINES_MODULE = YES;
				DEVELOPMENT_TEAM = "";
				DYLIB_COMPATIBILITY_VERSION = 1;
				DYLIB_CURRENT_VERSION = 41;
				DYLIB_INSTALL_NAME_BASE = "@rpath";
				GCC_C_LANGUAGE_STANDARD = gnu11;
				INFOPLIST_FILE = LoopKitUI/Info.plist;
				INSTALL_PATH = "$(LOCAL_LIBRARY_DIR)/Frameworks";
				LD_RUNPATH_SEARCH_PATHS = "$(inherited) @executable_path/Frameworks @loader_path/Frameworks";
				PRODUCT_BUNDLE_IDENTIFIER = com.loopkit.LoopKitUI;
				PRODUCT_NAME = "$(TARGET_NAME:c99extidentifier)";
				SKIP_INSTALL = YES;
			};
			name = Release;
		};
		43D8FDDD1C728FDF0073BE78 /* Debug */ = {
			isa = XCBuildConfiguration;
			buildSettings = {
				ALWAYS_SEARCH_USER_PATHS = NO;
				CLANG_ANALYZER_LOCALIZABILITY_NONLOCALIZED = YES;
				CLANG_CXX_LANGUAGE_STANDARD = "gnu++0x";
				CLANG_CXX_LIBRARY = "libc++";
				CLANG_ENABLE_MODULES = YES;
				CLANG_ENABLE_OBJC_ARC = YES;
				CLANG_WARN_BLOCK_CAPTURE_AUTORELEASING = YES;
				CLANG_WARN_BOOL_CONVERSION = YES;
				CLANG_WARN_COMMA = YES;
				CLANG_WARN_CONSTANT_CONVERSION = YES;
				CLANG_WARN_DEPRECATED_OBJC_IMPLEMENTATIONS = YES;
				CLANG_WARN_DIRECT_OBJC_ISA_USAGE = YES_ERROR;
				CLANG_WARN_EMPTY_BODY = YES;
				CLANG_WARN_ENUM_CONVERSION = YES;
				CLANG_WARN_INFINITE_RECURSION = YES;
				CLANG_WARN_INT_CONVERSION = YES;
				CLANG_WARN_NON_LITERAL_NULL_CONVERSION = YES;
				CLANG_WARN_OBJC_IMPLICIT_RETAIN_SELF = YES;
				CLANG_WARN_OBJC_LITERAL_CONVERSION = YES;
				CLANG_WARN_OBJC_ROOT_CLASS = YES_ERROR;
				CLANG_WARN_RANGE_LOOP_ANALYSIS = YES;
				CLANG_WARN_STRICT_PROTOTYPES = YES;
				CLANG_WARN_SUSPICIOUS_MOVE = YES;
				CLANG_WARN_UNREACHABLE_CODE = YES;
				CLANG_WARN__DUPLICATE_METHOD_MATCH = YES;
				"CODE_SIGN_IDENTITY[sdk=iphoneos*]" = "iPhone Developer";
				COPY_PHASE_STRIP = NO;
				CURRENT_PROJECT_VERSION = 41;
				DEBUG_INFORMATION_FORMAT = dwarf;
				ENABLE_STRICT_OBJC_MSGSEND = YES;
				ENABLE_TESTABILITY = YES;
				GCC_C_LANGUAGE_STANDARD = gnu99;
				GCC_DYNAMIC_NO_PIC = NO;
				GCC_NO_COMMON_BLOCKS = YES;
				GCC_OPTIMIZATION_LEVEL = 0;
				GCC_PREPROCESSOR_DEFINITIONS = (
					"DEBUG=1",
					"$(inherited)",
				);
				GCC_WARN_64_TO_32_BIT_CONVERSION = YES;
				GCC_WARN_ABOUT_RETURN_TYPE = YES_ERROR;
				GCC_WARN_UNDECLARED_SELECTOR = YES;
				GCC_WARN_UNINITIALIZED_AUTOS = YES_AGGRESSIVE;
				GCC_WARN_UNUSED_FUNCTION = YES;
				GCC_WARN_UNUSED_VARIABLE = YES;
				IPHONEOS_DEPLOYMENT_TARGET = 11.1;
				LOCALIZED_STRING_MACRO_NAMES = (
					NSLocalizedString,
					CFLocalizedString,
					LocalizedString,
				);
				MTL_ENABLE_DEBUG_INFO = YES;
				ONLY_ACTIVE_ARCH = YES;
				SDKROOT = iphoneos;
				SWIFT_OPTIMIZATION_LEVEL = "-Onone";
				SWIFT_VERSION = 4.2;
				TARGETED_DEVICE_FAMILY = "1,2";
				VERSIONING_SYSTEM = "apple-generic";
				VERSION_INFO_PREFIX = "";
				WATCHOS_DEPLOYMENT_TARGET = 4.0;
			};
			name = Debug;
		};
		43D8FDDE1C728FDF0073BE78 /* Release */ = {
			isa = XCBuildConfiguration;
			buildSettings = {
				ALWAYS_SEARCH_USER_PATHS = NO;
				CLANG_ANALYZER_LOCALIZABILITY_NONLOCALIZED = YES;
				CLANG_CXX_LANGUAGE_STANDARD = "gnu++0x";
				CLANG_CXX_LIBRARY = "libc++";
				CLANG_ENABLE_MODULES = YES;
				CLANG_ENABLE_OBJC_ARC = YES;
				CLANG_WARN_BLOCK_CAPTURE_AUTORELEASING = YES;
				CLANG_WARN_BOOL_CONVERSION = YES;
				CLANG_WARN_COMMA = YES;
				CLANG_WARN_CONSTANT_CONVERSION = YES;
				CLANG_WARN_DEPRECATED_OBJC_IMPLEMENTATIONS = YES;
				CLANG_WARN_DIRECT_OBJC_ISA_USAGE = YES_ERROR;
				CLANG_WARN_EMPTY_BODY = YES;
				CLANG_WARN_ENUM_CONVERSION = YES;
				CLANG_WARN_INFINITE_RECURSION = YES;
				CLANG_WARN_INT_CONVERSION = YES;
				CLANG_WARN_NON_LITERAL_NULL_CONVERSION = YES;
				CLANG_WARN_OBJC_IMPLICIT_RETAIN_SELF = YES;
				CLANG_WARN_OBJC_LITERAL_CONVERSION = YES;
				CLANG_WARN_OBJC_ROOT_CLASS = YES_ERROR;
				CLANG_WARN_RANGE_LOOP_ANALYSIS = YES;
				CLANG_WARN_STRICT_PROTOTYPES = YES;
				CLANG_WARN_SUSPICIOUS_MOVE = YES;
				CLANG_WARN_UNREACHABLE_CODE = YES;
				CLANG_WARN__DUPLICATE_METHOD_MATCH = YES;
				"CODE_SIGN_IDENTITY[sdk=iphoneos*]" = "iPhone Developer";
				COPY_PHASE_STRIP = NO;
				CURRENT_PROJECT_VERSION = 41;
				DEBUG_INFORMATION_FORMAT = "dwarf-with-dsym";
				ENABLE_NS_ASSERTIONS = NO;
				ENABLE_STRICT_OBJC_MSGSEND = YES;
				GCC_C_LANGUAGE_STANDARD = gnu99;
				GCC_NO_COMMON_BLOCKS = YES;
				GCC_WARN_64_TO_32_BIT_CONVERSION = YES;
				GCC_WARN_ABOUT_RETURN_TYPE = YES_ERROR;
				GCC_WARN_UNDECLARED_SELECTOR = YES;
				GCC_WARN_UNINITIALIZED_AUTOS = YES_AGGRESSIVE;
				GCC_WARN_UNUSED_FUNCTION = YES;
				GCC_WARN_UNUSED_VARIABLE = YES;
				IPHONEOS_DEPLOYMENT_TARGET = 11.1;
				LOCALIZED_STRING_MACRO_NAMES = (
					NSLocalizedString,
					CFLocalizedString,
					LocalizedString,
				);
				MTL_ENABLE_DEBUG_INFO = NO;
				SDKROOT = iphoneos;
				SWIFT_OPTIMIZATION_LEVEL = "-Owholemodule";
				SWIFT_VERSION = 4.2;
				TARGETED_DEVICE_FAMILY = "1,2";
				VALIDATE_PRODUCT = YES;
				VERSIONING_SYSTEM = "apple-generic";
				VERSION_INFO_PREFIX = "";
				WATCHOS_DEPLOYMENT_TARGET = 4.0;
			};
			name = Release;
		};
		43D8FDE01C728FDF0073BE78 /* Debug */ = {
			isa = XCBuildConfiguration;
			buildSettings = {
				APPLICATION_EXTENSION_API_ONLY = YES;
				CLANG_ENABLE_MODULES = YES;
				CODE_SIGN_IDENTITY = "iPhone Developer";
				"CODE_SIGN_IDENTITY[sdk=iphoneos*]" = "";
				DEFINES_MODULE = YES;
				DEVELOPMENT_TEAM = "";
				DYLIB_COMPATIBILITY_VERSION = 1;
				DYLIB_CURRENT_VERSION = 41;
				DYLIB_INSTALL_NAME_BASE = "@rpath";
				INFOPLIST_FILE = LoopKit/Info.plist;
				INSTALL_PATH = "$(LOCAL_LIBRARY_DIR)/Frameworks";
				LD_RUNPATH_SEARCH_PATHS = "$(inherited) @executable_path/Frameworks @loader_path/Frameworks";
				PRODUCT_BUNDLE_IDENTIFIER = com.loopkit.LoopKit;
				PRODUCT_NAME = "$(TARGET_NAME)";
				SKIP_INSTALL = YES;
				SUPPORTED_PLATFORMS = "iphonesimulator iphoneos watchos watchsimulator";
				TARGETED_DEVICE_FAMILY = "1,2,4";
			};
			name = Debug;
		};
		43D8FDE11C728FDF0073BE78 /* Release */ = {
			isa = XCBuildConfiguration;
			buildSettings = {
				APPLICATION_EXTENSION_API_ONLY = YES;
				CLANG_ENABLE_MODULES = YES;
				CODE_SIGN_IDENTITY = "iPhone Developer";
				"CODE_SIGN_IDENTITY[sdk=iphoneos*]" = "";
				DEFINES_MODULE = YES;
				DEVELOPMENT_TEAM = "";
				DYLIB_COMPATIBILITY_VERSION = 1;
				DYLIB_CURRENT_VERSION = 41;
				DYLIB_INSTALL_NAME_BASE = "@rpath";
				INFOPLIST_FILE = LoopKit/Info.plist;
				INSTALL_PATH = "$(LOCAL_LIBRARY_DIR)/Frameworks";
				LD_RUNPATH_SEARCH_PATHS = "$(inherited) @executable_path/Frameworks @loader_path/Frameworks";
				PRODUCT_BUNDLE_IDENTIFIER = com.loopkit.LoopKit;
				PRODUCT_NAME = "$(TARGET_NAME)";
				SKIP_INSTALL = YES;
				SUPPORTED_PLATFORMS = "iphonesimulator iphoneos watchos watchsimulator";
				TARGETED_DEVICE_FAMILY = "1,2,4";
			};
			name = Release;
		};
		43D8FDE31C728FDF0073BE78 /* Debug */ = {
			isa = XCBuildConfiguration;
			buildSettings = {
				DEVELOPMENT_TEAM = "";
				INFOPLIST_FILE = LoopKitTests/Info.plist;
				LD_RUNPATH_SEARCH_PATHS = "$(inherited) @executable_path/Frameworks @loader_path/Frameworks";
				PRODUCT_BUNDLE_IDENTIFIER = com.loopkit.LoopKitTests;
				PRODUCT_NAME = "$(TARGET_NAME)";
			};
			name = Debug;
		};
		43D8FDE41C728FDF0073BE78 /* Release */ = {
			isa = XCBuildConfiguration;
			buildSettings = {
				DEVELOPMENT_TEAM = "";
				INFOPLIST_FILE = LoopKitTests/Info.plist;
				LD_RUNPATH_SEARCH_PATHS = "$(inherited) @executable_path/Frameworks @loader_path/Frameworks";
				PRODUCT_BUNDLE_IDENTIFIER = com.loopkit.LoopKitTests;
				PRODUCT_NAME = "$(TARGET_NAME)";
			};
			name = Release;
		};
/* End XCBuildConfiguration section */

/* Begin XCConfigurationList section */
		430158171C7EC03B00B64B63 /* Build configuration list for PBXNativeTarget "LoopKit Example" */ = {
			isa = XCConfigurationList;
			buildConfigurations = (
				430158131C7EC03B00B64B63 /* Debug */,
				430158141C7EC03B00B64B63 /* Release */,
			);
			defaultConfigurationIsVisible = 0;
			defaultConfigurationName = Release;
		};
		430158181C7EC03B00B64B63 /* Build configuration list for PBXNativeTarget "LoopKit ExampleUITests" */ = {
			isa = XCConfigurationList;
			buildConfigurations = (
				430158151C7EC03B00B64B63 /* Debug */,
				430158161C7EC03B00B64B63 /* Release */,
			);
			defaultConfigurationIsVisible = 0;
			defaultConfigurationName = Release;
		};
		43BA715F201E484D0058961E /* Build configuration list for PBXNativeTarget "LoopKitUI" */ = {
			isa = XCConfigurationList;
			buildConfigurations = (
				43BA715D201E484D0058961E /* Debug */,
				43BA715E201E484D0058961E /* Release */,
			);
			defaultConfigurationIsVisible = 0;
			defaultConfigurationName = Release;
		};
		43D8FDC51C728FDF0073BE78 /* Build configuration list for PBXProject "LoopKit" */ = {
			isa = XCConfigurationList;
			buildConfigurations = (
				43D8FDDD1C728FDF0073BE78 /* Debug */,
				43D8FDDE1C728FDF0073BE78 /* Release */,
			);
			defaultConfigurationIsVisible = 0;
			defaultConfigurationName = Release;
		};
		43D8FDDF1C728FDF0073BE78 /* Build configuration list for PBXNativeTarget "LoopKit" */ = {
			isa = XCConfigurationList;
			buildConfigurations = (
				43D8FDE01C728FDF0073BE78 /* Debug */,
				43D8FDE11C728FDF0073BE78 /* Release */,
			);
			defaultConfigurationIsVisible = 0;
			defaultConfigurationName = Release;
		};
		43D8FDE21C728FDF0073BE78 /* Build configuration list for PBXNativeTarget "LoopKitTests" */ = {
			isa = XCConfigurationList;
			buildConfigurations = (
				43D8FDE31C728FDF0073BE78 /* Debug */,
				43D8FDE41C728FDF0073BE78 /* Release */,
			);
			defaultConfigurationIsVisible = 0;
			defaultConfigurationName = Release;
		};
/* End XCConfigurationList section */

/* Begin XCVersionGroup section */
		43D8FEE01C7294D50073BE78 /* Model.xcdatamodeld */ = {
			isa = XCVersionGroup;
			children = (
				43D8FEE11C7294D50073BE78 /* Model.xcdatamodel */,
			);
			currentVersion = 43D8FEE11C7294D50073BE78 /* Model.xcdatamodel */;
			path = Model.xcdatamodeld;
			sourceTree = "<group>";
			versionGroupType = wrapper.xcdatamodel;
		};
/* End XCVersionGroup section */
	};
	rootObject = 43D8FDC21C728FDF0073BE78 /* Project object */;
}<|MERGE_RESOLUTION|>--- conflicted
+++ resolved
@@ -307,7 +307,6 @@
 		7D68A9AE1FE0A3D000522C49 /* Localizable.strings in Resources */ = {isa = PBXBuildFile; fileRef = 7D68A9B01FE0A3D000522C49 /* Localizable.strings */; };
 		7D68A9B81FE0A3D100522C49 /* InfoPlist.strings in Resources */ = {isa = PBXBuildFile; fileRef = 7D68A9BA1FE0A3D100522C49 /* InfoPlist.strings */; };
 		7D68A9C21FE0A3D200522C49 /* InfoPlist.strings in Resources */ = {isa = PBXBuildFile; fileRef = 7D68A9C41FE0A3D200522C49 /* InfoPlist.strings */; };
-<<<<<<< HEAD
 		891444E2221A4E01007E96CB /* CombinedTableViewCell.swift in Sources */ = {isa = PBXBuildFile; fileRef = 891444E1221A4E01007E96CB /* CombinedTableViewCell.swift */; };
 		892A5D9A2231E0E4008961AB /* SettingsNavigationViewController.swift in Sources */ = {isa = PBXBuildFile; fileRef = 892A5D992231E0E3008961AB /* SettingsNavigationViewController.swift */; };
 		892A5D9C2231E118008961AB /* UIAlertController.swift in Sources */ = {isa = PBXBuildFile; fileRef = 892A5D9B2231E118008961AB /* UIAlertController.swift */; };
@@ -354,30 +353,6 @@
 		8974AFC022120D7A0043F01B /* TemporaryScheduleOverrideTests.swift in Sources */ = {isa = PBXBuildFile; fileRef = 8974AFBF22120D7A0043F01B /* TemporaryScheduleOverrideTests.swift */; };
 		8974B0682215FE460043F01B /* Collection.swift in Sources */ = {isa = PBXBuildFile; fileRef = 8974B0672215FE460043F01B /* Collection.swift */; };
 		8974B0692215FE460043F01B /* Collection.swift in Sources */ = {isa = PBXBuildFile; fileRef = 8974B0672215FE460043F01B /* Collection.swift */; };
-=======
-		C11166B02180FA5C000EEAAB /* LoadingTableViewCell.swift in Sources */ = {isa = PBXBuildFile; fileRef = C11166AF2180FA5C000EEAAB /* LoadingTableViewCell.swift */; };
-		C145BF9B2219F1CB00A977CB /* Comparable.swift in Sources */ = {isa = PBXBuildFile; fileRef = C145BF992219F10400A977CB /* Comparable.swift */; };
-		C145BF9C2219F1CC00A977CB /* Comparable.swift in Sources */ = {isa = PBXBuildFile; fileRef = C145BF992219F10400A977CB /* Comparable.swift */; };
-		C16C3D3F21A3101700401105 /* WeakSet.swift in Sources */ = {isa = PBXBuildFile; fileRef = C133FD1621A2A845009B2D20 /* WeakSet.swift */; };
-		C184FECB219F2E0100CD2722 /* SuspendResumeTableViewCell.swift in Sources */ = {isa = PBXBuildFile; fileRef = C184FECA219F2E0100CD2722 /* SuspendResumeTableViewCell.swift */; };
-		C1983058223555ED00681079 /* TimeZone.swift in Sources */ = {isa = PBXBuildFile; fileRef = 4303C4901E2D664200ADEDC8 /* TimeZone.swift */; };
-		C1D7366421F78A4D00048CDD /* UIAlertController.swift in Sources */ = {isa = PBXBuildFile; fileRef = C1D7366321F78A4D00048CDD /* UIAlertController.swift */; };
-		C1E31F1222008AA300E88C00 /* SettingsNavigationViewController.swift in Sources */ = {isa = PBXBuildFile; fileRef = C1E31F1122008AA300E88C00 /* SettingsNavigationViewController.swift */; };
-		C1E31F142200E7D500E88C00 /* HUDProvider.swift in Sources */ = {isa = PBXBuildFile; fileRef = C1E31F132200E7D500E88C00 /* HUDProvider.swift */; };
-		C1E31F162200E85F00E88C00 /* CompletionNotifying.swift in Sources */ = {isa = PBXBuildFile; fileRef = C1E31F152200E85F00E88C00 /* CompletionNotifying.swift */; };
-		C1EE8F422221DB34001B12A9 /* BasalScheduleEntryTableViewCell.swift in Sources */ = {isa = PBXBuildFile; fileRef = C1EE8F412221DB34001B12A9 /* BasalScheduleEntryTableViewCell.swift */; };
-		C1EE8F442221DE11001B12A9 /* BasalScheduleEntryTableViewCell.xib in Resources */ = {isa = PBXBuildFile; fileRef = C1EE8F432221DE11001B12A9 /* BasalScheduleEntryTableViewCell.xib */; };
-		C1EE8F462221E761001B12A9 /* BasalScheduleTableViewController.swift in Sources */ = {isa = PBXBuildFile; fileRef = C1EE8F452221E761001B12A9 /* BasalScheduleTableViewController.swift */; };
-		C1FB427721754EBB00FAB378 /* ReservoirVolumeHUDView.xib in Resources */ = {isa = PBXBuildFile; fileRef = C1FB427621754EBB00FAB378 /* ReservoirVolumeHUDView.xib */; };
-		C1FB427921754FC900FAB378 /* ReservoirVolumeHUDView.swift in Sources */ = {isa = PBXBuildFile; fileRef = C1FB427821754FC800FAB378 /* ReservoirVolumeHUDView.swift */; };
-		C1FB427B2175503B00FAB378 /* LevelHUDView.swift in Sources */ = {isa = PBXBuildFile; fileRef = C1FB427A2175503A00FAB378 /* LevelHUDView.swift */; };
-		C1FB427D217551F200FAB378 /* HUDAssets.xcassets in Resources */ = {isa = PBXBuildFile; fileRef = C1FB427C217551F200FAB378 /* HUDAssets.xcassets */; };
-		C1FB427F2175570C00FAB378 /* BatteryLevelHUDView.xib in Resources */ = {isa = PBXBuildFile; fileRef = C1FB427E2175570C00FAB378 /* BatteryLevelHUDView.xib */; };
-		C1FB42812175572A00FAB378 /* BatteryLevelHUDView.swift in Sources */ = {isa = PBXBuildFile; fileRef = C1FB42802175572A00FAB378 /* BatteryLevelHUDView.swift */; };
-		C1FB428321755A9B00FAB378 /* BaseHUDView.swift in Sources */ = {isa = PBXBuildFile; fileRef = C1FB428221755A9A00FAB378 /* BaseHUDView.swift */; };
-		C1FB428521755B4600FAB378 /* LevelMaskView.swift in Sources */ = {isa = PBXBuildFile; fileRef = C1FB428421755B4600FAB378 /* LevelMaskView.swift */; };
-		C1FB428721755B8C00FAB378 /* StateColorPalette.swift in Sources */ = {isa = PBXBuildFile; fileRef = C1FB428621755B8B00FAB378 /* StateColorPalette.swift */; };
->>>>>>> 643026a2
 /* End PBXBuildFile section */
 
 /* Begin PBXContainerItemProxy section */
